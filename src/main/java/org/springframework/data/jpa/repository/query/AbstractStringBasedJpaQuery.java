--- conflicted
+++ resolved
@@ -32,11 +32,8 @@
  * @author Jens Schauder
  * @author Tom Hombergs
  * @author David Madden
-<<<<<<< HEAD
  * @author Mark Paluch
-=======
  * @author Chao Jiang
->>>>>>> 2cebf9cf
  */
 abstract class AbstractStringBasedJpaQuery extends AbstractJpaQuery {
 
@@ -66,7 +63,7 @@
 		Assert.notNull(parser, "Parser must not be null!");
 
 		this.evaluationContextProvider = evaluationContextProvider;
-		this.query = new ExpressionBasedStringQuery(queryString, method.getEntityInformation(), parser, method.isNativeQuery());
+		this.query = new ExpressionBasedStringQuery(queryString, method.getEntityInformation(), parser);
 
 		DeclaredQuery countQuery = query.deriveCountQuery(method.getCountQuery(), method.getCountQueryProjection());
 		this.countQuery = ExpressionBasedStringQuery.from(countQuery, method.getEntityInformation(), parser);
