/*
 * Copyright 2008-2019 the original author or authors.
 *
 * Licensed under the Apache License, Version 2.0 (the "License");
 * you may not use this file except in compliance with the License.
 * You may obtain a copy of the License at
 *
 *      https://www.apache.org/licenses/LICENSE-2.0
 *
 * Unless required by applicable law or agreed to in writing, software
 * distributed under the License is distributed on an "AS IS" BASIS,
 * WITHOUT WARRANTIES OR CONDITIONS OF ANY KIND, either express or implied.
 * See the License for the specific language governing permissions and
 * limitations under the License.
 */
package org.springframework.data.jpa.repository.query;

import static java.util.regex.Pattern.*;
import static javax.persistence.metamodel.Attribute.PersistentAttributeType.*;

import java.lang.annotation.Annotation;
import java.lang.reflect.AnnotatedElement;
import java.lang.reflect.Member;
import java.util.ArrayList;
import java.util.Collections;
import java.util.HashMap;
import java.util.HashSet;
import java.util.Iterator;
import java.util.List;
import java.util.Locale;
import java.util.Map;
import java.util.Set;
import java.util.regex.Matcher;
import java.util.regex.Pattern;
import java.util.stream.Collectors;

import javax.persistence.EntityManager;
import javax.persistence.ManyToOne;
import javax.persistence.OneToOne;
import javax.persistence.Parameter;
import javax.persistence.Query;
import javax.persistence.criteria.CriteriaBuilder;
import javax.persistence.criteria.Expression;
import javax.persistence.criteria.Fetch;
import javax.persistence.criteria.From;
import javax.persistence.criteria.Join;
import javax.persistence.criteria.JoinType;
import javax.persistence.criteria.Path;
import javax.persistence.metamodel.Attribute;
import javax.persistence.metamodel.Attribute.PersistentAttributeType;
import javax.persistence.metamodel.Bindable;
import javax.persistence.metamodel.ManagedType;
import javax.persistence.metamodel.PluralAttribute;

import org.springframework.core.annotation.AnnotationUtils;
import org.springframework.dao.InvalidDataAccessApiUsageException;
import org.springframework.data.domain.Sort;
import org.springframework.data.domain.Sort.Order;
import org.springframework.data.jpa.domain.JpaSort.JpaOrder;
import org.springframework.data.mapping.PropertyPath;
import org.springframework.data.util.Streamable;
import org.springframework.lang.Nullable;
import org.springframework.util.Assert;
import org.springframework.util.StringUtils;

/**
 * Simple utility class to create JPA queries.
 *
 * @author Oliver Gierke
 * @author Kevin Raymond
 * @author Thomas Darimont
 * @author Komi Innocent
 * @author Christoph Strobl
 * @author Mark Paluch
 * @author Sébastien Péralta
 * @author Jens Schauder
 * @author Nils Borrmann
 * @author Reda.Housni-Alaoui
 * @author Florian Lüdiger
<<<<<<< HEAD
 * @author Mohammad Hewedy
=======
 * @author Grégoire Druant
>>>>>>> 604bc7f5
 */
public abstract class QueryUtils {

	public static final String COUNT_QUERY_STRING = "select count(%s) from %s x";
	public static final String DELETE_ALL_QUERY_STRING = "delete from %s x";

	// Used Regex/Unicode categories (see https://www.unicode.org/reports/tr18/#General_Category_Property):
	// Z Separator
	// Cc Control
	// Cf Format
	// P Punctuation
	private static final String IDENTIFIER = "[._[\\P{Z}&&\\P{Cc}&&\\P{Cf}&&\\P{P}]]+";
	static final String COLON_NO_DOUBLE_COLON = "(?<![:\\\\]):";
	static final String IDENTIFIER_GROUP = String.format("(%s)", IDENTIFIER);

	private static final String COUNT_REPLACEMENT_TEMPLATE = "select count(%s) $5$6$7";
	private static final String SIMPLE_COUNT_VALUE = "$2";
	private static final String COMPLEX_COUNT_VALUE = "$3 $6";
	private static final String COMPLEX_COUNT_LAST_VALUE = "$6";
	private static final String ORDER_BY_PART = "(?iu)\\s+order\\s+by\\s+.*";

	private static final Pattern ALIAS_MATCH;
	private static final Pattern COUNT_MATCH;
	private static final Pattern PROJECTION_CLAUSE = Pattern.compile("select\\s+(.+)\\s+from", Pattern.CASE_INSENSITIVE);

	private static final Pattern NO_DIGITS = Pattern.compile("\\D+");

	private static final String JOIN = "join\\s+(fetch\\s+)?" + IDENTIFIER + "\\s+(as\\s+)?" + IDENTIFIER_GROUP;
	private static final Pattern JOIN_PATTERN = Pattern.compile(JOIN, Pattern.CASE_INSENSITIVE);

	private static final String EQUALS_CONDITION_STRING = "%s.%s = :%s";
	private static final Pattern ORDER_BY = Pattern.compile(".*order\\s+by\\s+.*", CASE_INSENSITIVE);

	private static final Pattern NAMED_PARAMETER = Pattern
			.compile(COLON_NO_DOUBLE_COLON + IDENTIFIER + "|\\#" + IDENTIFIER, CASE_INSENSITIVE);

	private static final Pattern CONSTRUCTOR_EXPRESSION;

	private static final Map<PersistentAttributeType, Class<? extends Annotation>> ASSOCIATION_TYPES;

	private static final int QUERY_JOIN_ALIAS_GROUP_INDEX = 3;
	private static final int VARIABLE_NAME_GROUP_INDEX = 4;
	private static final int COMPLEX_COUNT_FIRST_INDEX = 3;

	private static final Pattern PUNCTATION_PATTERN = Pattern.compile(".*((?![\\._])[\\p{Punct}|\\s])");
	private static final Pattern FUNCTION_PATTERN;
	private static final Pattern FIELD_ALIAS_PATTERN;

	private static final String UNSAFE_PROPERTY_REFERENCE = "Sort expression '%s' must only contain property references or "
			+ "aliases used in the select clause. If you really want to use something other than that for sorting, please use "
			+ "JpaSort.unsafe(…)!";

	static {

		StringBuilder builder = new StringBuilder();
		builder.append("(?<=from)"); // from as starting delimiter
		builder.append("(?:\\s)+"); // at least one space separating
		builder.append(IDENTIFIER_GROUP); // Entity name, can be qualified (any
		builder.append("(?:\\sas)*"); // exclude possible "as" keyword
		builder.append("(?:\\s)+"); // at least one space separating
		builder.append("(?!(?:where|group\\s*by|order\\s*by))(\\w+)"); // the actual alias

		ALIAS_MATCH = compile(builder.toString(), CASE_INSENSITIVE);

		builder = new StringBuilder();
		builder.append("(select\\s+((distinct)?((?s).+?)?)\\s+)?(from\\s+");
		builder.append(IDENTIFIER);
		builder.append("(?:\\s+as)?\\s+)");
		builder.append(IDENTIFIER_GROUP);
		builder.append("(.*)");

		COUNT_MATCH = compile(builder.toString(), CASE_INSENSITIVE);

		Map<PersistentAttributeType, Class<? extends Annotation>> persistentAttributeTypes = new HashMap<PersistentAttributeType, Class<? extends Annotation>>();
		persistentAttributeTypes.put(ONE_TO_ONE, OneToOne.class);
		persistentAttributeTypes.put(ONE_TO_MANY, null);
		persistentAttributeTypes.put(MANY_TO_ONE, ManyToOne.class);
		persistentAttributeTypes.put(MANY_TO_MANY, null);
		persistentAttributeTypes.put(ELEMENT_COLLECTION, null);

		ASSOCIATION_TYPES = Collections.unmodifiableMap(persistentAttributeTypes);

		builder = new StringBuilder();
		builder.append("select");
		builder.append("\\s+"); // at least one space separating
		builder.append("(.*\\s+)?"); // anything in between (e.g. distinct) at least one space separating
		builder.append("new");
		builder.append("\\s+"); // at least one space separating
		builder.append(IDENTIFIER);
		builder.append("\\s*"); // zero to unlimited space separating
		builder.append("\\(");
		builder.append(".*");
		builder.append("\\)");

		CONSTRUCTOR_EXPRESSION = compile(builder.toString(), CASE_INSENSITIVE + DOTALL);

		builder = new StringBuilder();
		// any function call including parameters within the brackets
		builder.append("\\w+\\s*\\([\\w\\.,\\s'=]+\\)");
		// the potential alias
		builder.append("\\s+[as|AS]+\\s+(([\\w\\.]+))");

		FUNCTION_PATTERN = compile(builder.toString());

		builder = new StringBuilder();
		builder.append("\\s+"); // at least one space
		builder.append("[^\\s\\(\\)]+"); // No white char no bracket
		builder.append("\\s+[as|AS]+\\s+(([\\w\\.]+))"); // the potential alias

		FIELD_ALIAS_PATTERN = compile(builder.toString());

	}

	/**
	 * Private constructor to prevent instantiation.
	 */
	private QueryUtils() {

	}

	/**
	 * Returns the query string to execute an exists query for the given id attributes.
	 *
	 * @param entityName the name of the entity to create the query for, must not be {@literal null}.
	 * @param countQueryPlaceHolder the placeholder for the count clause, must not be {@literal null}.
	 * @param idAttributes the id attributes for the entity, must not be {@literal null}.
	 */
	public static String getExistsQueryString(String entityName, String countQueryPlaceHolder,
			Iterable<String> idAttributes) {

		String whereClause = Streamable.of(idAttributes).stream() //
				.map(idAttribute -> String.format(EQUALS_CONDITION_STRING, "x", idAttribute, idAttribute)) //
				.collect(Collectors.joining(" AND ", " WHERE ", ""));

		return String.format(COUNT_QUERY_STRING, countQueryPlaceHolder, entityName) + whereClause;
	}

	/**
	 * Returns the query string for the given class name.
	 *
	 * @param template must not be {@literal null}.
	 * @param entityName must not be {@literal null}.
	 * @return the template with placeholders replaced by the {@literal entityName}. Guaranteed to be not {@literal null}.
	 */
	public static String getQueryString(String template, String entityName) {

		Assert.hasText(entityName, "Entity name must not be null or empty!");

		return String.format(template, entityName);
	}

	/**
	 * Adds {@literal order by} clause to the JPQL query. Uses the first alias to bind the sorting property to.
	 *
	 * @param query the query string to which sorting is applied
	 * @param sort the sort specification to apply.
	 * @return the modified query string.
	 */
	public static String applySorting(String query, Sort sort) {
		return applySorting(query, sort, detectAlias(query));
	}

	/**
	 * Adds {@literal order by} clause to the JPQL query.
	 *
	 * @param query the query string to which sorting is applied. Must not be {@literal null} or empty.
	 * @param sort the sort specification to apply.
	 * @param alias the alias to be used in the order by clause. May be {@literal null} or empty.
	 * @return the modified query string.
	 */
	public static String applySorting(String query, Sort sort, @Nullable String alias) {

		Assert.hasText(query, "Query must not be null or empty!");

		if (sort.isUnsorted()) {
			return query;
		}

		StringBuilder builder = new StringBuilder(query);

		if (!ORDER_BY.matcher(query).matches()) {
			builder.append(" order by ");
		} else {
			builder.append(", ");
		}

		Set<String> joinAliases = getOuterJoinAliases(query);
		Set<String> selectionAliases = getFunctionAliases(query);
		selectionAliases.addAll(getFieldAliases(query));

		for (Order order : sort) {
			builder.append(getOrderClause(joinAliases, selectionAliases, alias, order)).append(", ");
		}

		builder.delete(builder.length() - 2, builder.length());

		return builder.toString();
	}

	/**
	 * Returns the order clause for the given {@link Order}. Will prefix the clause with the given alias if the referenced
	 * property refers to a join alias, i.e. starts with {@code $alias.}.
	 *
	 * @param joinAliases the join aliases of the original query. Must not be {@literal null}.
	 * @param alias the alias for the root entity. May be {@literal null}.
	 * @param order the order object to build the clause for. Must not be {@literal null}.
	 * @return a String containing a order clause. Guaranteed to be not {@literal null}.
	 */
	private static String getOrderClause(Set<String> joinAliases, Set<String> selectionAlias, @Nullable String alias,
			Order order) {

		String property = order.getProperty();

		checkSortExpression(order);

		if (selectionAlias.contains(property)) {
			return String.format("%s %s", property, toJpaDirection(order));
		}

		boolean qualifyReference = !property.contains("("); // ( indicates a function

		for (String joinAlias : joinAliases) {
			if (property.startsWith(joinAlias.concat("."))) {
				qualifyReference = false;
				break;
			}
		}

		String reference = qualifyReference && StringUtils.hasText(alias) ? String.format("%s.%s", alias, property)
				: property;
		String wrapped = order.isIgnoreCase() ? String.format("lower(%s)", reference) : reference;

		return String.format("%s %s", wrapped, toJpaDirection(order));
	}

	/**
	 * Returns the aliases used for {@code left (outer) join}s.
	 *
	 * @param query a query string to extract the aliases of joins from. Must not be {@literal null}.
	 * @return a {@literal Set} of aliases used in the query. Guaranteed to be not {@literal null}.
	 */
	static Set<String> getOuterJoinAliases(String query) {

		Set<String> result = new HashSet<String>();
		Matcher matcher = JOIN_PATTERN.matcher(query);

		while (matcher.find()) {

			String alias = matcher.group(QUERY_JOIN_ALIAS_GROUP_INDEX);
			if (StringUtils.hasText(alias)) {
				result.add(alias);
			}
		}

		return result;
	}

	/**
	 * Returns the aliases used for fields in the query.
	 *
	 * @param query a {@literal String} containing a query. Must not be {@literal null}.
	 * @return a {@literal Set} containing all found aliases. Guaranteed to be not {@literal null}.
	 */
	private static Set<String> getFieldAliases(String query) {
		Set<String> result = new HashSet<>();
		Matcher matcher = FIELD_ALIAS_PATTERN.matcher(query);

		while (matcher.find()) {
			String alias = matcher.group(1);

			if (StringUtils.hasText(alias)) {
				result.add(alias);
			}
		}
		return result;
	}

	/**
	 * Returns the aliases used for aggregate functions like {@code SUM, COUNT, ...}.
	 *
	 * @param query a {@literal String} containing a query. Must not be {@literal null}.
	 * @return a {@literal Set} containing all found aliases. Guaranteed to be not {@literal null}.
	 */
	static Set<String> getFunctionAliases(String query) {

		Set<String> result = new HashSet<>();
		Matcher matcher = FUNCTION_PATTERN.matcher(query);

		while (matcher.find()) {

			String alias = matcher.group(1);

			if (StringUtils.hasText(alias)) {
				result.add(alias);
			}
		}

		return result;
	}

	private static String toJpaDirection(Order order) {
		return order.getDirection().name().toLowerCase(Locale.US);
	}

	/**
	 * Resolves the alias for the entity to be retrieved from the given JPA query.
	 *
	 * @param query must not be {@literal null}.
	 * @return Might return {@literal null}.
	 * @deprecated use {@link DeclaredQuery#getAlias()} instead.
	 */
	@Nullable
	@Deprecated
	public static String detectAlias(String query) {

		Matcher matcher = ALIAS_MATCH.matcher(query);

		return matcher.find() ? matcher.group(2) : null;
	}

	/**
	 * Creates a where-clause referencing the given entities and appends it to the given query string. Binds the given
	 * entities to the query.
	 *
	 * @param <T> type of the entities.
	 * @param queryString must not be {@literal null}.
	 * @param entities must not be {@literal null}.
	 * @param entityManager must not be {@literal null}.
	 * @return Guaranteed to be not {@literal null}.
	 */

	public static <T> Query applyAndBind(String queryString, Iterable<T> entities, EntityManager entityManager) {

		Assert.notNull(queryString, "Querystring must not be null!");
		Assert.notNull(entities, "Iterable of entities must not be null!");
		Assert.notNull(entityManager, "EntityManager must not be null!");

		Iterator<T> iterator = entities.iterator();

		if (!iterator.hasNext()) {
			return entityManager.createQuery(queryString);
		}

		String alias = detectAlias(queryString);
		StringBuilder builder = new StringBuilder(queryString);
		builder.append(" where");

		int i = 0;

		while (iterator.hasNext()) {

			iterator.next();

			builder.append(String.format(" %s = ?%d", alias, ++i));

			if (iterator.hasNext()) {
				builder.append(" or");
			}
		}

		Query query = entityManager.createQuery(builder.toString());

		iterator = entities.iterator();
		i = 0;

		while (iterator.hasNext()) {
			query.setParameter(++i, iterator.next());
		}

		return query;
	}

	/**
	 * Creates a count projected query from the given original query.
	 *
	 * @param originalQuery must not be {@literal null} or empty.
	 * @return Guaranteed to be not {@literal null}.
	 * @deprecated use {@link DeclaredQuery#deriveCountQuery(String, String)} instead.
	 */
	@Deprecated
	public static String createCountQueryFor(String originalQuery) {
		return createCountQueryFor(originalQuery, null);
	}

	/**
	 * Creates a count projected query from the given original query.
	 *
	 * @param originalQuery must not be {@literal null}.
	 * @param countProjection may be {@literal null}.
	 * @return a query String to be used a count query for pagination. Guaranteed to be not {@literal null}.
	 * @since 1.6
	 * @deprecated use {@link DeclaredQuery#deriveCountQuery(String, String)} instead.
	 */
	@Deprecated
	public static String createCountQueryFor(String originalQuery, @Nullable String countProjection) {

		Assert.hasText(originalQuery, "OriginalQuery must not be null or empty!");

		Matcher matcher = COUNT_MATCH.matcher(originalQuery);
		String countQuery = null;

		if (countProjection == null) {

			String variable = matcher.matches() ? matcher.group(VARIABLE_NAME_GROUP_INDEX) : null;
			boolean useVariable = StringUtils.hasText(variable) && !variable.startsWith(" new")
					&& !variable.startsWith("count(") && !variable.contains(",");

			String complexCountValue = matcher.matches() &&
					StringUtils.hasText(matcher.group(COMPLEX_COUNT_FIRST_INDEX)) ?
					COMPLEX_COUNT_VALUE : COMPLEX_COUNT_LAST_VALUE;

			String replacement = useVariable ? SIMPLE_COUNT_VALUE : complexCountValue;
			countQuery = matcher.replaceFirst(String.format(COUNT_REPLACEMENT_TEMPLATE, replacement));
		} else {
			countQuery = matcher.replaceFirst(String.format(COUNT_REPLACEMENT_TEMPLATE, countProjection));
		}

		return countQuery.replaceFirst(ORDER_BY_PART, "");
	}

	/**
	 * Returns whether the given {@link Query} contains named parameters.
	 *
	 * @param query Must not be {@literal null}.
	 * @return whether the given {@link Query} contains named parameters.
	 */
	public static boolean hasNamedParameter(Query query) {

		Assert.notNull(query, "Query must not be null!");

		for (Parameter<?> parameter : query.getParameters()) {

			String name = parameter.getName();

			// Hibernate 3 specific hack as it returns the index as String for the name.
			if (name != null && NO_DIGITS.matcher(name).find()) {
				return true;
			}
		}

		return false;
	}

	/**
	 * Returns whether the given query contains named parameters.
	 *
	 * @param query can be {@literal null} or empty.
	 * @return whether the given query contains named parameters.
	 */
	@Deprecated
	static boolean hasNamedParameter(@Nullable String query) {
		return StringUtils.hasText(query) && NAMED_PARAMETER.matcher(query).find();
	}

	/**
	 * Turns the given {@link Sort} into {@link javax.persistence.criteria.Order}s.
	 *
	 * @param sort the {@link Sort} instance to be transformed into JPA {@link javax.persistence.criteria.Order}s.
	 * @param from must not be {@literal null}.
	 * @param cb must not be {@literal null}.
	 * @return a {@link List} of {@link javax.persistence.criteria.Order}s.
	 */
	public static List<javax.persistence.criteria.Order> toOrders(Sort sort, From<?, ?> from, CriteriaBuilder cb) {

		if (sort.isUnsorted()) {
			return Collections.emptyList();
		}

		Assert.notNull(from, "From must not be null!");
		Assert.notNull(cb, "CriteriaBuilder must not be null!");

		List<javax.persistence.criteria.Order> orders = new ArrayList<>();

		for (org.springframework.data.domain.Sort.Order order : sort) {
			orders.add(toJpaOrder(order, from, cb));
		}

		return orders;
	}

	/**
	 * Returns whether the given JPQL query contains a constructor expression.
	 *
	 * @param query must not be {@literal null} or empty.
	 * @return
	 * @since 1.10
	 */
	public static boolean hasConstructorExpression(String query) {

		Assert.hasText(query, "Query must not be null or empty!");

		return CONSTRUCTOR_EXPRESSION.matcher(query).find();
	}

	/**
	 * Returns the projection part of the query, i.e. everything between {@code select} and {@code from}.
	 *
	 * @param query must not be {@literal null} or empty.
	 * @return
	 * @since 1.10.2
	 */
	public static String getProjection(String query) {

		Assert.hasText(query, "Query must not be null or empty!");

		Matcher matcher = PROJECTION_CLAUSE.matcher(query);
		String projection = matcher.find() ? matcher.group(1) : "";
		return projection.trim();
	}

	/**
	 * Creates a criteria API {@link javax.persistence.criteria.Order} from the given {@link Order}.
	 *
	 * @param order the order to transform into a JPA {@link javax.persistence.criteria.Order}
	 * @param from the {@link From} the {@link Order} expression is based on
	 * @param cb the {@link CriteriaBuilder} to build the {@link javax.persistence.criteria.Order} with
	 * @return
	 */
	@SuppressWarnings("unchecked")
	private static javax.persistence.criteria.Order toJpaOrder(Order order, From<?, ?> from, CriteriaBuilder cb) {

		PropertyPath property = PropertyPath.from(order.getProperty(), from.getJavaType());
		Expression<?> expression = toExpressionRecursively(from, property);

		if (order.isIgnoreCase() && String.class.equals(expression.getJavaType())) {
			Expression<String> lower = cb.lower((Expression<String>) expression);
			return order.isAscending() ? cb.asc(lower) : cb.desc(lower);
		} else {
			return order.isAscending() ? cb.asc(expression) : cb.desc(expression);
		}
	}

	@SuppressWarnings("unchecked")
	static <T> Expression<T> toExpressionRecursively(From<?, ?> from, PropertyPath property) {
		return toExpressionRecursively(from, property, false);
	}

	@SuppressWarnings("unchecked")
	static <T> Expression<T> toExpressionRecursively(From<?, ?> from, PropertyPath property, boolean isForSelection) {

		Bindable<?> propertyPathModel;
		Bindable<?> model = from.getModel();
		String segment = property.getSegment();

		if (model instanceof ManagedType) {

			/*
			 *  Required to keep support for EclipseLink 2.4.x. TODO: Remove once we drop that (probably Dijkstra M1)
			 *  See: https://bugs.eclipse.org/bugs/show_bug.cgi?id=413892
			 */
			propertyPathModel = (Bindable<?>) ((ManagedType<?>) model).getAttribute(segment);
		} else {
			propertyPathModel = from.get(segment).getModel();
		}

		if (requiresOuterJoin(propertyPathModel, model instanceof PluralAttribute, !property.hasNext(), isForSelection)
				&& !isAlreadyFetched(from, segment)) {
			Join<?, ?> join = getOrCreateJoin(from, segment);
			return (Expression<T>) (property.hasNext() ? toExpressionRecursively(join, property.next(), isForSelection)
					: join);
		} else {
			Path<Object> path = from.get(segment);
			return (Expression<T>) (property.hasNext() ? toExpressionRecursively(path, property.next()) : path);
		}
	}

	/**
	 * Returns whether the given {@code propertyPathModel} requires the creation of a join. This is the case if we find a
	 * optional association.
	 *
	 * @param propertyPathModel may be {@literal null}.
	 * @param isPluralAttribute is the attribute of Collection type?
	 * @param isLeafProperty is this the final property navigated by a {@link PropertyPath}?
	 * @param isForSelection is the property navigated for the selection part of the query?
	 * @return whether an outer join is to be used for integrating this attribute in a query.
	 */
	private static boolean requiresOuterJoin(@Nullable Bindable<?> propertyPathModel, boolean isPluralAttribute,
			boolean isLeafProperty, boolean isForSelection) {

		if (propertyPathModel == null && isPluralAttribute) {
			return true;
		}

		if (!(propertyPathModel instanceof Attribute)) {
			return false;
		}

		Attribute<?, ?> attribute = (Attribute<?, ?>) propertyPathModel;

		if (!ASSOCIATION_TYPES.containsKey(attribute.getPersistentAttributeType())) {
			return false;
		}

		// if this path is an optional one to one attribute navigated from the not owning side we also need an explicit
		// outer join to avoid https://hibernate.atlassian.net/browse/HHH-12712 and
		// https://github.com/eclipse-ee4j/jpa-api/issues/170
		boolean isInverseOptionalOneToOne = PersistentAttributeType.ONE_TO_ONE == attribute.getPersistentAttributeType()
				&& StringUtils.hasText(getAnnotationProperty(attribute, "mappedBy", ""));

		// if this path is part of the select list we need to generate an explicit outer join in order to prevent Hibernate
		// to use an inner join instead.
		// see https://hibernate.atlassian.net/browse/HHH-12999.
		if (isLeafProperty && !isForSelection && !attribute.isCollection() && !isInverseOptionalOneToOne) {
			return false;
		}

		return getAnnotationProperty(attribute, "optional", true);
	}

	private static <T> T getAnnotationProperty(Attribute<?, ?> attribute, String propertyName, T defaultValue) {

		Class<? extends Annotation> associationAnnotation = ASSOCIATION_TYPES.get(attribute.getPersistentAttributeType());

		if (associationAnnotation == null) {
			return defaultValue;
		}

		Member member = attribute.getJavaMember();

		if (!(member instanceof AnnotatedElement)) {
			return defaultValue;
		}

		Annotation annotation = AnnotationUtils.getAnnotation((AnnotatedElement) member, associationAnnotation);
		return annotation == null ? defaultValue : (T) AnnotationUtils.getValue(annotation, propertyName);
	}

	static Expression<Object> toExpressionRecursively(Path<Object> path, PropertyPath property) {

		Path<Object> result = path.get(property.getSegment());
		return property.hasNext() ? toExpressionRecursively(result, property.next()) : result;
	}

	/**
	 * Returns an existing join for the given attribute if one already exists or creates a new one if not.
	 *
	 * @param from the {@link From} to get the current joins from.
	 * @param attribute the {@link Attribute} to look for in the current joins.
	 * @return will never be {@literal null}.
	 */
	private static Join<?, ?> getOrCreateJoin(From<?, ?> from, String attribute) {

		for (Join<?, ?> join : from.getJoins()) {

			boolean sameName = join.getAttribute().getName().equals(attribute);

			if (sameName && join.getJoinType().equals(JoinType.LEFT)) {
				return join;
			}
		}

		return from.join(attribute, JoinType.LEFT);
	}

	/**
	 * Return whether the given {@link From} contains a fetch declaration for the attribute with the given name.
	 *
	 * @param from the {@link From} to check for fetches.
	 * @param attribute the attribute name to check.
	 * @return
	 */
	private static boolean isAlreadyFetched(From<?, ?> from, String attribute) {

		for (Fetch<?, ?> fetch : from.getFetches()) {

			boolean sameName = fetch.getAttribute().getName().equals(attribute);

			if (sameName && fetch.getJoinType().equals(JoinType.LEFT)) {
				return true;
			}
		}

		return false;
	}

	/**
	 * Check any given {@link JpaOrder#isUnsafe()} order for presence of at least one property offending the
	 * {@link #PUNCTATION_PATTERN} and throw an {@link Exception} indicating potential unsafe order by expression.
	 *
	 * @param order
	 */
	private static void checkSortExpression(Order order) {

		if (order instanceof JpaOrder && ((JpaOrder) order).isUnsafe()) {
			return;
		}

		if (PUNCTATION_PATTERN.matcher(order.getProperty()).find()) {
			throw new InvalidDataAccessApiUsageException(String.format(UNSAFE_PROPERTY_REFERENCE, order));
		}
	}
}<|MERGE_RESOLUTION|>--- conflicted
+++ resolved
@@ -77,11 +77,8 @@
  * @author Nils Borrmann
  * @author Reda.Housni-Alaoui
  * @author Florian Lüdiger
-<<<<<<< HEAD
  * @author Mohammad Hewedy
-=======
  * @author Grégoire Druant
->>>>>>> 604bc7f5
  */
 public abstract class QueryUtils {
 
