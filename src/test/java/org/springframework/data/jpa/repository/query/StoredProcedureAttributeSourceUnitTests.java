/*
 * Copyright 2014-2019 the original author or authors.
 *
 * Licensed under the Apache License, Version 2.0 (the "License");
 * you may not use this file except in compliance with the License.
 * You may obtain a copy of the License at
 *
 *      https://www.apache.org/licenses/LICENSE-2.0
 *
 * Unless required by applicable law or agreed to in writing, software
 * distributed under the License is distributed on an "AS IS" BASIS,
 * WITHOUT WARRANTIES OR CONDITIONS OF ANY KIND, either express or implied.
 * See the License for the specific language governing permissions and
 * limitations under the License.
 */
package org.springframework.data.jpa.repository.query;

import static org.hamcrest.CoreMatchers.*;
import static org.hamcrest.object.IsCompatibleType.*;
import static org.junit.Assert.*;
import static org.mockito.Mockito.*;

import java.lang.annotation.Retention;
import java.lang.annotation.RetentionPolicy;
import java.lang.reflect.Method;
import java.util.List;

import javax.persistence.EntityManager;

import org.junit.Before;
import org.junit.Test;
import org.junit.runner.RunWith;
import org.mockito.Mock;
import org.mockito.junit.MockitoJUnitRunner;
import org.springframework.core.annotation.AliasFor;
import org.springframework.data.jpa.domain.sample.User;
import org.springframework.data.repository.query.Param;
import org.springframework.util.ReflectionUtils;

/**
 * Unit tests for {@link StoredProcedureAttributeSource}.
 *
 * @author Thomas Darimont
 * @author Oliver Gierke
 * @author Christoph Strobl
<<<<<<< HEAD
 * @author Jeff Sheets
=======
 * @author Diego Diez
>>>>>>> cde0b1da
 * @since 1.6
 */
@RunWith(MockitoJUnitRunner.class)
public class StoredProcedureAttributeSourceUnitTests {

	StoredProcedureAttributeSource creator;
	@Mock JpaEntityMetadata<User> entityMetadata;

	@Before
	public void setup() {

		creator = StoredProcedureAttributeSource.INSTANCE;

		when(entityMetadata.getJavaType()).thenReturn(User.class);
		when(entityMetadata.getEntityName()).thenReturn("User");
	}

	@Test // DATAJPA-455
	public void shouldCreateStoredProcedureAttributesFromProcedureMethodWithImplicitProcedureName() {

		StoredProcedureAttributes attr = creator.createFrom(method("plus1inout", Integer.class), entityMetadata);

		assertThat(attr.getProcedureName(), is("plus1inout"));
		assertThat(attr.getOutputParameterTypes().get(0), is(typeCompatibleWith(Integer.class)));
		assertThat(attr.getOutputParameterNames().get(0), is(StoredProcedureAttributes.SYNTHETIC_OUTPUT_PARAMETER_NAME));
	}

	@Test // DATAJPA-455
	public void shouldCreateStoredProcedureAttributesFromProcedureMethodWithExplictName() {

		StoredProcedureAttributes attr = creator.createFrom(method("explicitlyNamedPlus1inout", Integer.class),
				entityMetadata);

		assertThat(attr.getProcedureName(), is("plus1inout"));
		assertThat(attr.getOutputParameterTypes().get(0), is(typeCompatibleWith(Integer.class)));
		assertThat(attr.getOutputParameterNames().get(0), is(StoredProcedureAttributes.SYNTHETIC_OUTPUT_PARAMETER_NAME));
	}

	@Test // DATAJPA-455
	public void shouldCreateStoredProcedureAttributesFromProcedureMethodWithExplictProcedureNameValue() {

		StoredProcedureAttributes attr = creator.createFrom(method("explicitlyNamedPlus1inout", Integer.class),
				entityMetadata);

		assertThat(attr.getProcedureName(), is("plus1inout"));
		assertThat(attr.getOutputParameterTypes().get(0), is(typeCompatibleWith(Integer.class)));
		assertThat(attr.getOutputParameterNames().get(0), is(StoredProcedureAttributes.SYNTHETIC_OUTPUT_PARAMETER_NAME));
	}

	@Test // DATAJPA-455
	public void shouldCreateStoredProcedureAttributesFromProcedureMethodWithExplictProcedureNameAlias() {

		StoredProcedureAttributes attr = creator
				.createFrom(method("explicitPlus1inoutViaProcedureNameAlias", Integer.class), entityMetadata);

		assertThat(attr.getProcedureName(), is("plus1inout"));
		assertThat(attr.getOutputParameterTypes().get(0), is(typeCompatibleWith(Integer.class)));
		assertThat(attr.getOutputParameterNames().get(0), is(StoredProcedureAttributes.SYNTHETIC_OUTPUT_PARAMETER_NAME));
	}
        
    @Test // DATAJPA-1297
	public void shouldCreateStoredProcedureAttributesFromProcedureMethodWithExplictProcedureNameAliasAndOutputParameterName() {

		StoredProcedureAttributes attr = creator
				.createFrom(method("explicitPlus1inoutViaProcedureNameAliasAndOutputParameterName", Integer.class), entityMetadata);

		assertThat(attr.getProcedureName(), is("plus1inout"));
		assertThat(attr.getOutputParameterType(), is(typeCompatibleWith(Integer.class)));
		assertThat(attr.getOutputParameterName(), is("res"));
	}

	@Test // DATAJPA-455
	public void shouldCreateStoredProcedureAttributesFromProcedureMethodBackedWithExplicitlyNamedProcedure() {

		StoredProcedureAttributes attr = creator
				.createFrom(method("entityAnnotatedCustomNamedProcedurePlus1IO", Integer.class), entityMetadata);

		assertThat(attr.getProcedureName(), is("User.plus1IO"));
		assertThat(attr.getOutputParameterTypes().get(0), is(typeCompatibleWith(Integer.class)));
		assertThat(attr.getOutputParameterNames().get(0), is("res"));
	}

	@Test // DATAJPA-707
	public void shouldCreateStoredProcedureAttributesFromProcedureMethodBackedWithExplicitlyNamedProcedureAndOutputParamName() {

		StoredProcedureAttributes attr = creator
				.createFrom(method("entityAnnotatedCustomNamedProcedureOutputParamNamePlus1IO", Integer.class), entityMetadata);

		assertThat(attr.getProcedureName(), is("User.plus1IO"));
		assertThat(attr.getOutputParameterTypes().get(0), is(typeCompatibleWith(Integer.class)));
		assertThat(attr.getOutputParameterNames().get(0), is("override"));
	}

	@Test // DATAJPA-707
	public void shouldCreateStoredProcedureAttributesFromProcedureMethodBackedWithExplicitlyNamedProcedureAnd2OutParams() {

		StoredProcedureAttributes attr = creator
				.createFrom(method("entityAnnotatedCustomNamedProcedurePlus1IO2", Integer.class), entityMetadata);

		assertThat(attr.getProcedureName(), is("User.plus1IO2"));
		assertThat(attr.getOutputParameterTypes().get(0), is(typeCompatibleWith(Integer.class)));
		assertThat(attr.getOutputParameterNames().get(0), is("res"));
		assertThat(attr.getOutputParameterTypes().get(1), is(typeCompatibleWith(Integer.class)));
		assertThat(attr.getOutputParameterNames().get(1), is("res2"));
	}

	@Test // DATAJPA-455
	public void shouldCreateStoredProcedureAttributesFromProcedureMethodBackedWithImplicitlyNamedProcedure() {

		StoredProcedureAttributes attr = creator.createFrom(method("plus1", Integer.class), entityMetadata);

		assertThat(attr.getProcedureName(), is("User.plus1"));
		assertThat(attr.getOutputParameterTypes().get(0), is(typeCompatibleWith(Integer.class)));
		assertThat(attr.getOutputParameterNames().get(0), is("res"));
	}

	@Test // DATAJPA-871
	public void aliasedStoredProcedure() {

		StoredProcedureAttributes attr = creator
				.createFrom(method("plus1inoutWithComposedAnnotationOverridingProcedureName", Integer.class), entityMetadata);

		assertThat(attr.getProcedureName(), is(equalTo("plus1inout")));
		assertThat(attr.getOutputParameterTypes().get(0), is(typeCompatibleWith(Integer.class)));
		assertThat(attr.getOutputParameterNames().get(0), is(StoredProcedureAttributes.SYNTHETIC_OUTPUT_PARAMETER_NAME));
	}

	@Test // DATAJPA-871
	public void aliasedStoredProcedure2() {

		StoredProcedureAttributes attr = creator
				.createFrom(method("plus1inoutWithComposedAnnotationOverridingName", Integer.class), entityMetadata);

		assertThat(attr.getProcedureName(), is(equalTo("User.plus1")));
		assertThat(attr.getOutputParameterTypes().get(0), is(typeCompatibleWith(Integer.class)));
		assertThat(attr.getOutputParameterNames().get(0), is(equalTo("res")));
	}

	private static Method method(String name, Class<?>... paramTypes) {
		return ReflectionUtils.findMethod(DummyRepository.class, name, paramTypes);
	}

	/**
	 * @author Thomas Darimont
	 */
	static interface DummyRepository {

		/**
		 * Explicitly mapped to a procedure with name "plus1inout" in database.
		 */
		@Procedure("plus1inout") // DATAJPA-455
		Integer explicitlyNamedPlus1inout(Integer arg);

		/**
		 * Explicitly mapped to a procedure with name "plus1inout" in database via alias.
		 */
		@Procedure(procedureName = "plus1inout") // DATAJPA-455
		Integer explicitPlus1inoutViaProcedureNameAlias(Integer arg);

                /**
		 * Explicitly mapped to a procedure with name "plus1inout" in database via alias and explicityly named ouput parameter.
		 */
		@Procedure(procedureName = "plus1inout", outputParameterName = "res") // DATAJPA-1297
		Integer explicitPlus1inoutViaProcedureNameAliasAndOutputParameterName(Integer arg);
                
		/**
		 * Implicitly mapped to a procedure with name "plus1inout" in database via alias.
		 */
		@Procedure // DATAJPA-455
		Integer plus1inout(Integer arg);
                
		/**
		 * Explicitly mapped to named stored procedure "User.plus1IO" in {@link EntityManager}.
		 */
		@Procedure(name = "User.plus1IO") // DATAJPA-455
		Integer entityAnnotatedCustomNamedProcedurePlus1IO(@Param("arg") Integer arg);

		/**
		 * Explicitly mapped to named stored procedure "User.plus1IO" in {@link EntityManager}.
		 * With a outputParameterName
		 */
		@Procedure(name = "User.plus1IO", outputParameterName = "override") // DATAJPA-707
		Integer entityAnnotatedCustomNamedProcedureOutputParamNamePlus1IO(@Param("arg") Integer arg);

		/**
		 * Explicitly mapped to named stored procedure "User.plus1IO" in {@link EntityManager}.
		 */
		@Procedure(name = "User.plus1IO2") // DATAJPA-707
		List<Integer> entityAnnotatedCustomNamedProcedurePlus1IO2(@Param("arg") Integer arg);

		/**
		 * Implicitly mapped to named stored procedure "User.plus1" in {@link EntityManager}.
		 */
		@Procedure // DATAJPA-455
		Integer plus1(@Param("arg") Integer arg);

		@ComposedProcedureUsingAliasFor(explicitProcedureName = "plus1inout")
		Integer plus1inoutWithComposedAnnotationOverridingProcedureName(Integer arg);

		@ComposedProcedureUsingAliasFor(emProcedureName = "User.plus1")
		Integer plus1inoutWithComposedAnnotationOverridingName(Integer arg);
	}

	@Procedure
	@Retention(RetentionPolicy.RUNTIME)
	static @interface ComposedProcedureUsingAliasFor {

		@AliasFor(annotation = Procedure.class, attribute = "value")
		String dbProcedureName() default "";

		@AliasFor(annotation = Procedure.class, attribute = "procedureName")
		String explicitProcedureName() default "";

		@AliasFor(annotation = Procedure.class, attribute = "name")
		String emProcedureName() default "";

		@AliasFor(annotation = Procedure.class, attribute = "outputParameterName")
		String outParamName() default "";
	}
}<|MERGE_RESOLUTION|>--- conflicted
+++ resolved
@@ -43,11 +43,8 @@
  * @author Thomas Darimont
  * @author Oliver Gierke
  * @author Christoph Strobl
-<<<<<<< HEAD
+ * @author Diego Diez
  * @author Jeff Sheets
-=======
- * @author Diego Diez
->>>>>>> cde0b1da
  * @since 1.6
  */
 @RunWith(MockitoJUnitRunner.class)
@@ -107,7 +104,7 @@
 		assertThat(attr.getOutputParameterTypes().get(0), is(typeCompatibleWith(Integer.class)));
 		assertThat(attr.getOutputParameterNames().get(0), is(StoredProcedureAttributes.SYNTHETIC_OUTPUT_PARAMETER_NAME));
 	}
-        
+
     @Test // DATAJPA-1297
 	public void shouldCreateStoredProcedureAttributesFromProcedureMethodWithExplictProcedureNameAliasAndOutputParameterName() {
 
@@ -212,13 +209,13 @@
 		 */
 		@Procedure(procedureName = "plus1inout", outputParameterName = "res") // DATAJPA-1297
 		Integer explicitPlus1inoutViaProcedureNameAliasAndOutputParameterName(Integer arg);
-                
+
 		/**
 		 * Implicitly mapped to a procedure with name "plus1inout" in database via alias.
 		 */
 		@Procedure // DATAJPA-455
 		Integer plus1inout(Integer arg);
-                
+
 		/**
 		 * Explicitly mapped to named stored procedure "User.plus1IO" in {@link EntityManager}.
 		 */
