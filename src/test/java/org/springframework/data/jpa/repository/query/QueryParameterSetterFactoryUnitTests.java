/*
 * Copyright 2017-2019 the original author or authors.
 *
 * Licensed under the Apache License, Version 2.0 (the "License");
 * you may not use this file except in compliance with the License.
 * You may obtain a copy of the License at
 *
 *      https://www.apache.org/licenses/LICENSE-2.0
 *
 * Unless required by applicable law or agreed to in writing, software
 * distributed under the License is distributed on an "AS IS" BASIS,
 * WITHOUT WARRANTIES OR CONDITIONS OF ANY KIND, either express or implied.
 * See the License for the specific language governing permissions and
 * limitations under the License.
 */
package org.springframework.data.jpa.repository.query;

import static org.assertj.core.api.Assertions.*;
import static org.mockito.Mockito.*;

import java.util.Collections;
import java.util.List;
import java.util.stream.Stream;

import org.junit.Before;
import org.junit.Test;
import org.mockito.Mockito;

import org.springframework.data.jpa.repository.query.JpaParameters.JpaParameter;
import org.springframework.data.jpa.repository.query.StringQuery.ParameterBinding;

/**
 * Unit tests for {@link QueryParameterSetterFactory}.
 *
 * @author Jens Schauder
 * @author Mark Paluch
 */
public class QueryParameterSetterFactoryUnitTests {

	JpaParameters parameters = mock(JpaParameters.class, Mockito.RETURNS_DEEP_STUBS);
	ParameterBinding binding = mock(ParameterBinding.class);

	QueryParameterSetterFactory setterFactory;

	@Before
	public void before() {

		// we have one bindable parameter
		when(parameters.getBindableParameters().iterator()).thenReturn(Stream.of(mock(JpaParameter.class)).iterator());

		setterFactory = QueryParameterSetterFactory.basic(parameters);
	}

	@Test // DATAJPA-1058
	public void noExceptionWhenQueryDoesNotContainNamedParameters() {
		setterFactory.create(binding, DeclaredQuery.of("QueryStringWithOutNamedParameter", false));
	}

	@Test // DATAJPA-1058
	public void exceptionWhenQueryContainNamedParametersAndMethodParametersAreNotNamed() {

<<<<<<< HEAD
		assertThatExceptionOfType(IllegalStateException.class) //
				.isThrownBy(() -> setterFactory.create(binding, DeclaredQuery.of("QueryStringWith :NamedParameter"))) //
=======
		Assertions.assertThatExceptionOfType(IllegalStateException.class) //
				.isThrownBy(() -> setterFactory.create(binding, DeclaredQuery.of("QueryStringWith :NamedParameter", false))) //
>>>>>>> 2cebf9cf
				.withMessageContaining("Java 8") //
				.withMessageContaining("@Param") //
				.withMessageContaining("-parameters");
	}

	@Test // DATAJPA-1281
	public void exceptionWhenCriteriaQueryContainsInsufficientAmountOfParameters() {

		// no parameter present in the criteria query
		List<ParameterMetadataProvider.ParameterMetadata<?>> metadata = Collections.emptyList();
		QueryParameterSetterFactory setterFactory = QueryParameterSetterFactory.forCriteriaQuery(parameters, metadata);

		// one argument present in the method signature
		when(binding.getRequiredPosition()).thenReturn(1);

<<<<<<< HEAD
		assertThatExceptionOfType(IllegalArgumentException.class) //
				.isThrownBy(() -> setterFactory.create(binding, DeclaredQuery.of("QueryStringWith :NamedParameter"))) //
=======
		Assertions.assertThatExceptionOfType(IllegalArgumentException.class) //
				.isThrownBy(() -> setterFactory.create(binding, DeclaredQuery.of("QueryStringWith :NamedParameter", false))) //
>>>>>>> 2cebf9cf
				.withMessage("At least 1 parameter(s) provided but only 0 parameter(s) present in query.");
	}

	@Test // DATAJPA-1281
	public void exceptionWhenBasicQueryContainsInsufficientAmountOfParameters() {

		// no parameter present in the criteria query
		QueryParameterSetterFactory setterFactory = QueryParameterSetterFactory.basic(parameters);

		// one argument present in the method signature
		when(binding.getRequiredPosition()).thenReturn(1);

<<<<<<< HEAD
		assertThatExceptionOfType(IllegalArgumentException.class) //
				.isThrownBy(() -> setterFactory.create(binding, DeclaredQuery.of("QueryStringWith ?1"))) //
=======
		Assertions.assertThatExceptionOfType(IllegalArgumentException.class) //
				.isThrownBy(() -> setterFactory.create(binding, DeclaredQuery.of("QueryStringWith ?1", false))) //
>>>>>>> 2cebf9cf
				.withMessage("At least 1 parameter(s) provided but only 0 parameter(s) present in query.");
	}
}<|MERGE_RESOLUTION|>--- conflicted
+++ resolved
@@ -1,112 +1,97 @@
-/*
- * Copyright 2017-2019 the original author or authors.
- *
- * Licensed under the Apache License, Version 2.0 (the "License");
- * you may not use this file except in compliance with the License.
- * You may obtain a copy of the License at
- *
- *      https://www.apache.org/licenses/LICENSE-2.0
- *
- * Unless required by applicable law or agreed to in writing, software
- * distributed under the License is distributed on an "AS IS" BASIS,
- * WITHOUT WARRANTIES OR CONDITIONS OF ANY KIND, either express or implied.
- * See the License for the specific language governing permissions and
- * limitations under the License.
- */
-package org.springframework.data.jpa.repository.query;
-
-import static org.assertj.core.api.Assertions.*;
-import static org.mockito.Mockito.*;
-
-import java.util.Collections;
-import java.util.List;
-import java.util.stream.Stream;
-
-import org.junit.Before;
-import org.junit.Test;
-import org.mockito.Mockito;
-
-import org.springframework.data.jpa.repository.query.JpaParameters.JpaParameter;
-import org.springframework.data.jpa.repository.query.StringQuery.ParameterBinding;
-
-/**
- * Unit tests for {@link QueryParameterSetterFactory}.
- *
- * @author Jens Schauder
- * @author Mark Paluch
- */
-public class QueryParameterSetterFactoryUnitTests {
-
-	JpaParameters parameters = mock(JpaParameters.class, Mockito.RETURNS_DEEP_STUBS);
-	ParameterBinding binding = mock(ParameterBinding.class);
-
-	QueryParameterSetterFactory setterFactory;
-
-	@Before
-	public void before() {
-
-		// we have one bindable parameter
-		when(parameters.getBindableParameters().iterator()).thenReturn(Stream.of(mock(JpaParameter.class)).iterator());
-
-		setterFactory = QueryParameterSetterFactory.basic(parameters);
-	}
-
-	@Test // DATAJPA-1058
-	public void noExceptionWhenQueryDoesNotContainNamedParameters() {
-		setterFactory.create(binding, DeclaredQuery.of("QueryStringWithOutNamedParameter", false));
-	}
-
-	@Test // DATAJPA-1058
-	public void exceptionWhenQueryContainNamedParametersAndMethodParametersAreNotNamed() {
-
-<<<<<<< HEAD
-		assertThatExceptionOfType(IllegalStateException.class) //
-				.isThrownBy(() -> setterFactory.create(binding, DeclaredQuery.of("QueryStringWith :NamedParameter"))) //
-=======
-		Assertions.assertThatExceptionOfType(IllegalStateException.class) //
-				.isThrownBy(() -> setterFactory.create(binding, DeclaredQuery.of("QueryStringWith :NamedParameter", false))) //
->>>>>>> 2cebf9cf
-				.withMessageContaining("Java 8") //
-				.withMessageContaining("@Param") //
-				.withMessageContaining("-parameters");
-	}
-
-	@Test // DATAJPA-1281
-	public void exceptionWhenCriteriaQueryContainsInsufficientAmountOfParameters() {
-
-		// no parameter present in the criteria query
-		List<ParameterMetadataProvider.ParameterMetadata<?>> metadata = Collections.emptyList();
-		QueryParameterSetterFactory setterFactory = QueryParameterSetterFactory.forCriteriaQuery(parameters, metadata);
-
-		// one argument present in the method signature
-		when(binding.getRequiredPosition()).thenReturn(1);
-
-<<<<<<< HEAD
-		assertThatExceptionOfType(IllegalArgumentException.class) //
-				.isThrownBy(() -> setterFactory.create(binding, DeclaredQuery.of("QueryStringWith :NamedParameter"))) //
-=======
-		Assertions.assertThatExceptionOfType(IllegalArgumentException.class) //
-				.isThrownBy(() -> setterFactory.create(binding, DeclaredQuery.of("QueryStringWith :NamedParameter", false))) //
->>>>>>> 2cebf9cf
-				.withMessage("At least 1 parameter(s) provided but only 0 parameter(s) present in query.");
-	}
-
-	@Test // DATAJPA-1281
-	public void exceptionWhenBasicQueryContainsInsufficientAmountOfParameters() {
-
-		// no parameter present in the criteria query
-		QueryParameterSetterFactory setterFactory = QueryParameterSetterFactory.basic(parameters);
-
-		// one argument present in the method signature
-		when(binding.getRequiredPosition()).thenReturn(1);
-
-<<<<<<< HEAD
-		assertThatExceptionOfType(IllegalArgumentException.class) //
-				.isThrownBy(() -> setterFactory.create(binding, DeclaredQuery.of("QueryStringWith ?1"))) //
-=======
-		Assertions.assertThatExceptionOfType(IllegalArgumentException.class) //
-				.isThrownBy(() -> setterFactory.create(binding, DeclaredQuery.of("QueryStringWith ?1", false))) //
->>>>>>> 2cebf9cf
-				.withMessage("At least 1 parameter(s) provided but only 0 parameter(s) present in query.");
-	}
-}+/*
+ * Copyright 2017-2019 the original author or authors.
+ *
+ * Licensed under the Apache License, Version 2.0 (the "License");
+ * you may not use this file except in compliance with the License.
+ * You may obtain a copy of the License at
+ *
+ *      https://www.apache.org/licenses/LICENSE-2.0
+ *
+ * Unless required by applicable law or agreed to in writing, software
+ * distributed under the License is distributed on an "AS IS" BASIS,
+ * WITHOUT WARRANTIES OR CONDITIONS OF ANY KIND, either express or implied.
+ * See the License for the specific language governing permissions and
+ * limitations under the License.
+ */
+package org.springframework.data.jpa.repository.query;
+
+import static org.assertj.core.api.Assertions.*;
+import static org.mockito.Mockito.*;
+
+import java.util.Collections;
+import java.util.List;
+import java.util.stream.Stream;
+
+import org.junit.Before;
+import org.junit.Test;
+import org.mockito.Mockito;
+
+import org.springframework.data.jpa.repository.query.JpaParameters.JpaParameter;
+import org.springframework.data.jpa.repository.query.StringQuery.ParameterBinding;
+
+/**
+ * Unit tests for {@link QueryParameterSetterFactory}.
+ *
+ * @author Jens Schauder
+ * @author Mark Paluch
+ */
+public class QueryParameterSetterFactoryUnitTests {
+
+	JpaParameters parameters = mock(JpaParameters.class, Mockito.RETURNS_DEEP_STUBS);
+	ParameterBinding binding = mock(ParameterBinding.class);
+
+	QueryParameterSetterFactory setterFactory;
+
+	@Before
+	public void before() {
+
+		// we have one bindable parameter
+		when(parameters.getBindableParameters().iterator()).thenReturn(Stream.of(mock(JpaParameter.class)).iterator());
+
+		setterFactory = QueryParameterSetterFactory.basic(parameters);
+	}
+
+	@Test // DATAJPA-1058
+	public void noExceptionWhenQueryDoesNotContainNamedParameters() {
+		setterFactory.create(binding, DeclaredQuery.of("QueryStringWithOutNamedParameter", false));
+	}
+
+	@Test // DATAJPA-1058
+	public void exceptionWhenQueryContainNamedParametersAndMethodParametersAreNotNamed() {
+
+		assertThatExceptionOfType(IllegalStateException.class) //
+				.isThrownBy(() -> setterFactory.create(binding, DeclaredQuery.of("QueryStringWith :NamedParameter", false))) //
+				.withMessageContaining("Java 8") //
+				.withMessageContaining("@Param") //
+				.withMessageContaining("-parameters");
+	}
+
+	@Test // DATAJPA-1281
+	public void exceptionWhenCriteriaQueryContainsInsufficientAmountOfParameters() {
+
+		// no parameter present in the criteria query
+		List<ParameterMetadataProvider.ParameterMetadata<?>> metadata = Collections.emptyList();
+		QueryParameterSetterFactory setterFactory = QueryParameterSetterFactory.forCriteriaQuery(parameters, metadata);
+
+		// one argument present in the method signature
+		when(binding.getRequiredPosition()).thenReturn(1);
+
+		assertThatExceptionOfType(IllegalArgumentException.class) //
+				.isThrownBy(() -> setterFactory.create(binding, DeclaredQuery.of("QueryStringWith :NamedParameter", false))) //
+				.withMessage("At least 1 parameter(s) provided but only 0 parameter(s) present in query.");
+	}
+
+	@Test // DATAJPA-1281
+	public void exceptionWhenBasicQueryContainsInsufficientAmountOfParameters() {
+
+		// no parameter present in the criteria query
+		QueryParameterSetterFactory setterFactory = QueryParameterSetterFactory.basic(parameters);
+
+		// one argument present in the method signature
+		when(binding.getRequiredPosition()).thenReturn(1);
+
+		assertThatExceptionOfType(IllegalArgumentException.class) //
+				.isThrownBy(() -> setterFactory.create(binding, DeclaredQuery.of("QueryStringWith ?1", false))) //
+				.withMessage("At least 1 parameter(s) provided but only 0 parameter(s) present in query.");
+	}
+}