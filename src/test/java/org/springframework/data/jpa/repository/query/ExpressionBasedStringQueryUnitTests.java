--- conflicted
+++ resolved
@@ -1,71 +1,61 @@
-/*
- * Copyright 2013-2019 the original author or authors.
- *
- * Licensed under the Apache License, Version 2.0 (the "License");
- * you may not use this file except in compliance with the License.
- * You may obtain a copy of the License at
- *
- *      https://www.apache.org/licenses/LICENSE-2.0
- *
- * Unless required by applicable law or agreed to in writing, software
- * distributed under the License is distributed on an "AS IS" BASIS,
- * WITHOUT WARRANTIES OR CONDITIONS OF ANY KIND, either express or implied.
- * See the License for the specific language governing permissions and
- * limitations under the License.
- */
-package org.springframework.data.jpa.repository.query;
-
-import static org.assertj.core.api.Assertions.*;
-import static org.mockito.Mockito.*;
-
-import org.junit.Test;
-import org.junit.runner.RunWith;
-import org.mockito.Mock;
-import org.mockito.junit.MockitoJUnitRunner;
-import org.springframework.expression.spel.standard.SpelExpressionParser;
-
-/**
- * Unit tests for {@link ExpressionBasedStringQuery}.
- *
- * @author Thomas Darimont
- * @author Oliver Gierke
- * @author Jens Schauder
- */
-@RunWith(MockitoJUnitRunner.class)
-public class ExpressionBasedStringQueryUnitTests {
-
-	static final SpelExpressionParser SPEL_PARSER = new SpelExpressionParser();
-	@Mock JpaEntityMetadata<?> metadata;
-
-	@Test // DATAJPA-170
-	public void shouldReturnQueryWithDomainTypeExpressionReplacedWithSimpleDomainTypeName() {
-
-		when(metadata.getEntityName()).thenReturn("User");
-
-		String source = "select from #{#entityName} u where u.firstname like :firstname";
-<<<<<<< HEAD
-		StringQuery query = new ExpressionBasedStringQuery(source, metadata, SPEL_PARSER);
-		assertThat(query.getQueryString()).isEqualTo("select from User u where u.firstname like :firstname");
-=======
-		StringQuery query = new ExpressionBasedStringQuery(source, metadata, SPEL_PARSER, false);
-		assertThat(query.getQueryString(), is("select from User u where u.firstname like :firstname"));
->>>>>>> 2cebf9cf
-	}
-
-	@Test // DATAJPA-424
-	public void renderAliasInExpressionQueryCorrectly() {
-
-		when(metadata.getEntityName()).thenReturn("User");
-
-<<<<<<< HEAD
-		StringQuery query = new ExpressionBasedStringQuery("select u from #{#entityName} u", metadata, SPEL_PARSER);
-		assertThat(query.getAlias()).isEqualTo("u");
-		assertThat(query.getQueryString()).isEqualTo("select u from User u");
-=======
-		StringQuery query = new ExpressionBasedStringQuery("select u from #{#entityName} u", metadata, SPEL_PARSER, false);
-		assertThat(query.getAlias(), is("u"));
-		assertThat(query.getQueryString(), is("select u from User u"));
->>>>>>> 2cebf9cf
-	}
-
-}+/*
+ * Copyright 2013-2019 the original author or authors.
+ *
+ * Licensed under the Apache License, Version 2.0 (the "License");
+ * you may not use this file except in compliance with the License.
+ * You may obtain a copy of the License at
+ *
+ *      https://www.apache.org/licenses/LICENSE-2.0
+ *
+ * Unless required by applicable law or agreed to in writing, software
+ * distributed under the License is distributed on an "AS IS" BASIS,
+ * WITHOUT WARRANTIES OR CONDITIONS OF ANY KIND, either express or implied.
+ * See the License for the specific language governing permissions and
+ * limitations under the License.
+ */
+package org.springframework.data.jpa.repository.query;
+
+import static org.assertj.core.api.Assertions.*;
+import static org.mockito.Mockito.*;
+
+import org.junit.Test;
+import org.junit.runner.RunWith;
+import org.mockito.Mock;
+import org.mockito.junit.MockitoJUnitRunner;
+import org.springframework.expression.spel.standard.SpelExpressionParser;
+
+/**
+ * Unit tests for {@link ExpressionBasedStringQuery}.
+ *
+ * @author Thomas Darimont
+ * @author Oliver Gierke
+ * @author Jens Schauder
+ */
+@RunWith(MockitoJUnitRunner.class)
+public class ExpressionBasedStringQueryUnitTests {
+
+	static final SpelExpressionParser SPEL_PARSER = new SpelExpressionParser();
+	@Mock JpaEntityMetadata<?> metadata;
+
+	@Test // DATAJPA-170
+	public void shouldReturnQueryWithDomainTypeExpressionReplacedWithSimpleDomainTypeName() {
+
+		when(metadata.getEntityName()).thenReturn("User");
+
+		String source = "select from #{#entityName} u where u.firstname like :firstname";
+
+		StringQuery query = new ExpressionBasedStringQuery(source, metadata, SPEL_PARSER, false);
+		assertThat(query.getQueryString()).isEqualTo("select from User u where u.firstname like :firstname");
+	}
+
+	@Test // DATAJPA-424
+	public void renderAliasInExpressionQueryCorrectly() {
+
+		when(metadata.getEntityName()).thenReturn("User");
+
+		StringQuery query = new ExpressionBasedStringQuery("select u from #{#entityName} u", metadata, SPEL_PARSER, false);
+		assertThat(query.getAlias()).isEqualTo("u");
+		assertThat(query.getQueryString()).isEqualTo("select u from User u");
+	}
+
+}