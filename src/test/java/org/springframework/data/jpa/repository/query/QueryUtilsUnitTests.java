--- conflicted
+++ resolved
@@ -1,539 +1,532 @@
-/*
- * Copyright 2008-2019 the original author or authors.
- *
- * Licensed under the Apache License, Version 2.0 (the "License");
- * you may not use this file except in compliance with the License.
- * You may obtain a copy of the License at
- *
- *      https://www.apache.org/licenses/LICENSE-2.0
- *
- * Unless required by applicable law or agreed to in writing, software
- * distributed under the License is distributed on an "AS IS" BASIS,
- * WITHOUT WARRANTIES OR CONDITIONS OF ANY KIND, either express or implied.
- * See the License for the specific language governing permissions and
- * limitations under the License.
- */
-package org.springframework.data.jpa.repository.query;
-
-import static org.assertj.core.api.Assertions.*;
-import static org.springframework.data.jpa.repository.query.QueryUtils.*;
-
-import java.util.Collections;
-import java.util.Set;
-
-import org.junit.Test;
-import org.springframework.dao.InvalidDataAccessApiUsageException;
-import org.springframework.data.domain.Sort;
-import org.springframework.data.domain.Sort.Order;
-import org.springframework.data.jpa.domain.JpaSort;
-
-/**
- * Unit test for {@link QueryUtils}.
- *
- * @author Oliver Gierke
- * @author Thomas Darimont
- * @author Komi Innocent
- * @author Christoph Strobl
- * @author Jens Schauder
- * @author Florian Lüdiger
-<<<<<<< HEAD
- * @author Grégoire Druant
- * @author Mohammad Hewedy
-=======
- * @author Chao Jiang
->>>>>>> 2cebf9cf
- */
-public class QueryUtilsUnitTests {
-
-	static final String QUERY = "select u from User u";
-	static final String FQ_QUERY = "select u from org.acme.domain.User$Foo_Bar u";
-	static final String SIMPLE_QUERY = "from User u";
-	static final String COUNT_QUERY = "select count(u) from User u";
-
-	static final String QUERY_WITH_AS = "select u from User as u where u.username = ?";
-
-	@Test
-	public void createsCountQueryCorrectly() throws Exception {
-		assertCountQuery(QUERY, COUNT_QUERY);
-	}
-
-	@Test
-	public void createsCountQueriesCorrectlyForCapitalLetterJPQL() {
-
-		assertCountQuery("FROM User u WHERE u.foo.bar = ?", "select count(u) FROM User u WHERE u.foo.bar = ?");
-
-		assertCountQuery("SELECT u FROM User u where u.foo.bar = ?", "select count(u) FROM User u where u.foo.bar = ?");
-	}
-
-	@Test
-	public void createsCountQueryForDistinctQueries() throws Exception {
-
-		assertCountQuery("select distinct u from User u where u.foo = ?",
-				"select count(distinct u) from User u where u.foo = ?");
-	}
-
-	@Test
-	public void createsCountQueryForConstructorQueries() throws Exception {
-
-		assertCountQuery("select distinct new User(u.name) from User u where u.foo = ?",
-				"select count(distinct u) from User u where u.foo = ?");
-	}
-
-	@Test
-	public void createsCountQueryForJoins() throws Exception {
-
-		assertCountQuery("select distinct new User(u.name) from User u left outer join u.roles r WHERE r = ?",
-				"select count(distinct u) from User u left outer join u.roles r WHERE r = ?");
-	}
-
-	@Test
-	public void createsCountQueryForQueriesWithSubSelects() throws Exception {
-
-		assertCountQuery("select u from User u left outer join u.roles r where r in (select r from Role)",
-				"select count(u) from User u left outer join u.roles r where r in (select r from Role)");
-	}
-
-	@Test
-	public void createsCountQueryForAliasesCorrectly() throws Exception {
-
-		assertCountQuery("select u from User as u", "select count(u) from User as u");
-	}
-
-	@Test
-	public void allowsShortJpaSyntax() throws Exception {
-
-		assertCountQuery(SIMPLE_QUERY, COUNT_QUERY);
-	}
-
-	@Test
-	public void detectsAliasCorrectly() throws Exception {
-
-		assertThat(detectAlias(QUERY)).isEqualTo("u");
-		assertThat(detectAlias(SIMPLE_QUERY)).isEqualTo("u");
-		assertThat(detectAlias(COUNT_QUERY)).isEqualTo("u");
-		assertThat(detectAlias(QUERY_WITH_AS)).isEqualTo("u");
-		assertThat(detectAlias("SELECT FROM USER U")).isEqualTo("U");
-		assertThat(detectAlias("select u from  User u")).isEqualTo("u");
-		assertThat(detectAlias("select u from  com.acme.User u")).isEqualTo("u");
-		assertThat(detectAlias("select u from T05User u")).isEqualTo("u");
-	}
-
-	@Test
-	public void allowsFullyQualifiedEntityNamesInQuery() {
-
-		assertThat(detectAlias(FQ_QUERY)).isEqualTo("u");
-		assertCountQuery(FQ_QUERY, "select count(u) from org.acme.domain.User$Foo_Bar u");
-	}
-
-	@Test // DATAJPA-252
-	public void detectsJoinAliasesCorrectly() {
-
-		Set<String> aliases = getOuterJoinAliases("select p from Person p left outer join x.foo b2_$ar where …");
-		assertThat(aliases).hasSize(1);
-		assertThat(aliases).contains("b2_$ar");
-
-		aliases = getOuterJoinAliases("select p from Person p left join x.foo b2_$ar where …");
-		assertThat(aliases).hasSize(1);
-		assertThat(aliases).contains("b2_$ar");
-
-		aliases = getOuterJoinAliases(
-				"select p from Person p left outer join x.foo as b2_$ar, left join x.bar as foo where …");
-		assertThat(aliases).hasSize(2);
-		assertThat(aliases).contains("b2_$ar", "foo");
-
-		aliases = getOuterJoinAliases(
-				"select p from Person p left join x.foo as b2_$ar, left outer join x.bar foo where …");
-		assertThat(aliases).hasSize(2);
-		assertThat(aliases).contains("b2_$ar", "foo");
-	}
-
-	@Test // DATAJPA-252
-	public void doesNotPrefixOrderReferenceIfOuterJoinAliasDetected() {
-
-		String query = "select p from Person p left join p.address address";
-		assertThat(applySorting(query, Sort.by("address.city"))).endsWith("order by address.city asc");
-		assertThat(applySorting(query, Sort.by("address.city", "lastname"), "p"))
-				.endsWith("order by address.city asc, p.lastname asc");
-	}
-
-	@Test // DATAJPA-252
-	public void extendsExistingOrderByClausesCorrectly() {
-
-		String query = "select p from Person p order by p.lastname asc";
-		assertThat(applySorting(query, Sort.by("firstname"), "p")).endsWith("order by p.lastname asc, p.firstname asc");
-	}
-
-	@Test // DATAJPA-296
-	public void appliesIgnoreCaseOrderingCorrectly() {
-
-		Sort sort = Sort.by(Order.by("firstname").ignoreCase());
-
-		String query = "select p from Person p";
-		assertThat(applySorting(query, sort, "p")).endsWith("order by lower(p.firstname) asc");
-	}
-
-	@Test // DATAJPA-296
-	public void appendsIgnoreCaseOrderingCorrectly() {
-
-		Sort sort = Sort.by(Order.by("firstname").ignoreCase());
-
-		String query = "select p from Person p order by p.lastname asc";
-		assertThat(applySorting(query, sort, "p")).endsWith("order by p.lastname asc, lower(p.firstname) asc");
-	}
-
-	@Test // DATAJPA-342
-	public void usesReturnedVariableInCOuntProjectionIfSet() {
-
-		assertCountQuery("select distinct m.genre from Media m where m.user = ?1 order by m.genre asc",
-				"select count(distinct m.genre) from Media m where m.user = ?1");
-	}
-
-	@Test // DATAJPA-343
-	public void projectsCOuntQueriesForQueriesWithSubselects() {
-
-		assertCountQuery("select o from Foo o where cb.id in (select b from Bar b)",
-				"select count(o) from Foo o where cb.id in (select b from Bar b)");
-	}
-
-	@Test(expected = InvalidDataAccessApiUsageException.class) // DATAJPA-148
-	public void doesNotPrefixSortsIfFunction() {
-
-		Sort sort = Sort.by("sum(foo)");
-		assertThat(applySorting("select p from Person p", sort, "p")).endsWith("order by sum(foo) asc");
-	}
-
-	@Test // DATAJPA-377
-	public void removesOrderByInGeneratedCountQueryFromOriginalQueryIfPresent() {
-
-		assertCountQuery("select distinct m.genre from Media m where m.user = ?1 OrDer  By   m.genre ASC",
-				"select count(distinct m.genre) from Media m where m.user = ?1");
-	}
-
-	@Test // DATAJPA-375
-	public void findsExistingOrderByIndependentOfCase() {
-
-		Sort sort = Sort.by("lastname");
-		String query = applySorting("select p from Person p ORDER BY p.firstname", sort, "p");
-		assertThat(query).endsWith("ORDER BY p.firstname, p.lastname asc");
-	}
-
-	@Test // DATAJPA-409
-	public void createsCountQueryForNestedReferenceCorrectly() {
-		assertCountQuery("select a.b from A a", "select count(a.b) from A a");
-	}
-
-	@Test // DATAJPA-420
-	public void createsCountQueryForScalarSelects() {
-		assertCountQuery("select p.lastname,p.firstname from Person p", "select count(p) from Person p");
-	}
-
-	@Test // DATAJPA-456
-	public void createCountQueryFromTheGivenCountProjection() {
-		assertThat(createCountQueryFor("select p.lastname,p.firstname from Person p", "p.lastname"))
-				.isEqualTo("select count(p.lastname) from Person p");
-	}
-
-	@Test // DATAJPA-1435
-	public void countUsesAliasForJpql() {
-
-		String jpqlQuery = "select p.lastname,p.firstname from Person p";
-		boolean isJpqlQuery = false;
-
-		//parse jpql, get correct query(use count(entity name) in select clause)
-		assertThat(createCountQueryFor(jpqlQuery, null, isJpqlQuery),
-				is("select count(p) from Person p"));
-
-	}
-
-	@Test // DATAJPA-1435
-	public void countUsesSubqueryForNativeQuery() {
-
-		String jpqlQuery = "select p.lastname,p.firstname from Person p";
-		boolean isNativeQuery = true;
-
-		//parse jpql as native sql, subquery not work
-		assertThat(createCountQueryFor(jpqlQuery, null, isNativeQuery),
-				is("select count(1) from (select p.lastname,p.firstname from Person p) as total"));
-	}
-
-	@Test // DATAJPA-1435
-	public void countUsesAliasForJpqlWithOrderBy() {
-
-		String jpqlQuery = "select p.lastname,p.firstname from Person p order by p.name";
-		boolean isJpqlQuery = false;
-
-		//parse jpql, get correct query(use count(entity name) in select clause)
-		assertThat(createCountQueryFor(jpqlQuery, null, isJpqlQuery),
-				is("select count(p) from Person p"));
-
-	}
-
-	@Test // DATAJPA-1435
-	public void countUsesSubqueryForNativeQueryWithOrderBy() {
-
-		String jpqlQuery = "select p.lastname,p.firstname from Person p Order by p.name";
-		boolean isNativeQuery = true;
-
-		//parse jpql as native sql, subquery not work
-		assertThat(createCountQueryFor(jpqlQuery, null, isNativeQuery),
-				is("select count(1) from (select p.lastname,p.firstname from Person p) as total"));
-	}
-
-	@Test // DATAJPA-726
-	public void detectsAliassesInPlainJoins() {
-
-		String query = "select p from Customer c join c.productOrder p where p.delayed = true";
-		Sort sort = Sort.by("p.lineItems");
-
-		assertThat(applySorting(query, sort, "c")).endsWith("order by p.lineItems asc");
-	}
-
-	@Test // DATAJPA-736
-	public void supportsNonAsciiCharactersInEntityNames() {
-		assertThat(createCountQueryFor("select u from Usèr u")).isEqualTo("select count(u) from Usèr u");
-	}
-
-	@Test // DATAJPA-798
-	public void detectsAliasInQueryContainingLineBreaks() {
-		assertThat(detectAlias("select \n u \n from \n User \nu")).isEqualTo("u");
-	}
-
-	@Test // DATAJPA-815
-	public void doesPrefixPropertyWith() {
-
-		String query = "from Cat c join Dog d";
-		Sort sort = Sort.by("dPropertyStartingWithJoinAlias");
-
-		assertThat(applySorting(query, sort, "c")).endsWith("order by c.dPropertyStartingWithJoinAlias asc");
-	}
-
-	@Test // DATAJPA-938
-	public void detectsConstructorExpressionInDistinctQuery() {
-		assertThat(hasConstructorExpression("select distinct new Foo() from Bar b")).isTrue();
-	}
-
-	@Test // DATAJPA-938
-	public void detectsComplexConstructorExpression() {
-
-		assertThat(hasConstructorExpression("select new foo.bar.Foo(ip.id, ip.name, sum(lp.amount)) " //
-				+ "from Bar lp join lp.investmentProduct ip " //
-				+ "where (lp.toDate is null and lp.fromDate <= :now and lp.fromDate is not null) and lp.accountId = :accountId " //
-				+ "group by ip.id, ip.name, lp.accountId " //
-				+ "order by ip.name ASC")).isTrue();
-	}
-
-	@Test // DATAJPA-938
-	public void detectsConstructorExpressionWithLineBreaks() {
-		assertThat(hasConstructorExpression("select new foo.bar.FooBar(\na.id) from DtoA a ")).isTrue();
-	}
-
-	@Test // DATAJPA-960
-	public void doesNotQualifySortIfNoAliasDetected() {
-		assertThat(applySorting("from mytable where ?1 is null", Sort.by("firstname"))).endsWith("order by firstname asc");
-	}
-
-	@Test(expected = InvalidDataAccessApiUsageException.class) // DATAJPA-965, DATAJPA-970
-	public void doesNotAllowWhitespaceInSort() {
-
-		Sort sort = Sort.by("case when foo then bar");
-		applySorting("select p from Person p", sort, "p");
-	}
-
-	@Test // DATAJPA-965, DATAJPA-970
-	public void doesNotPrefixUnsageJpaSortFunctionCalls() {
-
-		JpaSort sort = JpaSort.unsafe("sum(foo)");
-		assertThat(applySorting("select p from Person p", sort, "p")).endsWith("order by sum(foo) asc");
-	}
-
-	@Test // DATAJPA-965, DATAJPA-970
-	public void doesNotPrefixMultipleAliasedFunctionCalls() {
-
-		String query = "SELECT AVG(m.price) AS avgPrice, SUM(m.stocks) AS sumStocks FROM Magazine m";
-		Sort sort = Sort.by("avgPrice", "sumStocks");
-
-		assertThat(applySorting(query, sort, "m")).endsWith("order by avgPrice asc, sumStocks asc");
-	}
-
-	@Test // DATAJPA-965, DATAJPA-970
-	public void doesNotPrefixSingleAliasedFunctionCalls() {
-
-		String query = "SELECT AVG(m.price) AS avgPrice FROM Magazine m";
-		Sort sort = Sort.by("avgPrice");
-
-		assertThat(applySorting(query, sort, "m")).endsWith("order by avgPrice asc");
-	}
-
-	@Test // DATAJPA-965, DATAJPA-970
-	public void prefixesSingleNonAliasedFunctionCallRelatedSortProperty() {
-
-		String query = "SELECT AVG(m.price) AS avgPrice FROM Magazine m";
-		Sort sort = Sort.by("someOtherProperty");
-
-		assertThat(applySorting(query, sort, "m")).endsWith("order by m.someOtherProperty asc");
-	}
-
-	@Test // DATAJPA-965, DATAJPA-970
-	public void prefixesNonAliasedFunctionCallRelatedSortPropertyWhenSelectClauseContainesAliasedFunctionForDifferentProperty() {
-
-		String query = "SELECT m.name, AVG(m.price) AS avgPrice FROM Magazine m";
-		Sort sort = Sort.by("name", "avgPrice");
-
-		assertThat(applySorting(query, sort, "m")).endsWith("order by m.name asc, avgPrice asc");
-	}
-
-	@Test // DATAJPA-965, DATAJPA-970
-	public void doesNotPrefixAliasedFunctionCallNameWithMultipleNumericParameters() {
-
-		String query = "SELECT SUBSTRING(m.name, 2, 5) AS trimmedName FROM Magazine m";
-		Sort sort = Sort.by("trimmedName");
-
-		assertThat(applySorting(query, sort, "m")).endsWith("order by trimmedName asc");
-	}
-
-	@Test // DATAJPA-965, DATAJPA-970
-	public void doesNotPrefixAliasedFunctionCallNameWithMultipleStringParameters() {
-
-		String query = "SELECT CONCAT(m.name, 'foo') AS extendedName FROM Magazine m";
-		Sort sort = Sort.by("extendedName");
-
-		assertThat(applySorting(query, sort, "m")).endsWith("order by extendedName asc");
-	}
-
-	@Test // DATAJPA-965, DATAJPA-970
-	public void doesNotPrefixAliasedFunctionCallNameWithUnderscores() {
-
-		String query = "SELECT AVG(m.price) AS avg_price FROM Magazine m";
-		Sort sort = Sort.by("avg_price");
-
-		assertThat(applySorting(query, sort, "m")).endsWith("order by avg_price asc");
-	}
-
-	@Test // DATAJPA-965, DATAJPA-970
-	public void doesNotPrefixAliasedFunctionCallNameWithDots() {
-
-		String query = "SELECT AVG(m.price) AS m.avg FROM Magazine m";
-		Sort sort = Sort.by("m.avg");
-
-		assertThat(applySorting(query, sort, "m")).endsWith("order by m.avg asc");
-	}
-
-	@Test // DATAJPA-965, DATAJPA-970
-	public void doesNotPrefixAliasedFunctionCallNameWhenQueryStringContainsMultipleWhiteSpaces() {
-
-		String query = "SELECT  AVG(  m.price  )   AS   avgPrice   FROM Magazine   m";
-		Sort sort = Sort.by("avgPrice");
-
-		assertThat(applySorting(query, sort, "m")).endsWith("order by avgPrice asc");
-	}
-
-	@Test // DATAJPA-1000
-	public void discoversCorrectAliasForJoinFetch() {
-
-		Set<String> aliases = QueryUtils
-				.getOuterJoinAliases("SELECT DISTINCT user FROM User user LEFT JOIN FETCH user.authorities AS authority");
-
-		assertThat(aliases).containsExactly("authority");
-	}
-
-	@Test // DATAJPA-1171
-	public void doesNotContainStaticClauseInExistsQuery() {
-
-		assertThat(QueryUtils.getExistsQueryString("entity", "x", Collections.singleton("id"))) //
-				.endsWith("WHERE x.id = :id");
-	}
-
-	@Test // DATAJPA-1363
-	public void discoversAliasWithComplexFunction() {
-
-		assertThat(
-				QueryUtils.getFunctionAliases("select new MyDto(sum(case when myEntity.prop3=0 then 1 else 0 end) as myAlias")) //
-						.contains("myAlias");
-	}
-
-	@Test // DATAJPA-1506
-	public void detectsAliasWithGroupAndOrderBy() {
-
-		assertThat(detectAlias("select * from User group by name")).isNull();
-		assertThat(detectAlias("select * from User order by name")).isNull();
-		assertThat(detectAlias("select * from User u group by name")).isEqualTo("u");
-		assertThat(detectAlias("select * from User u order by name")).isEqualTo("u");
-	}
-
-	@Test // DATAJPA-1500
-	public void createCountQuerySupportsWhitespaceCharacters() {
-
-		assertThat(createCountQueryFor("select * from User user\n" + //
-				"  where user.age = 18\n" + //
-				"  order by user.name\n ")).isEqualTo("select count(user) from User user\n" + //
-						"  where user.age = 18\n ");
-	}
-
-	@Test
-	public void createCountQuerySupportsLineBreaksInSelectClause() {
-
-		assertThat(createCountQueryFor("select user.age,\n" + //
-				"  user.name\n" + //
-				"  from User user\n" + //
-				"  where user.age = 18\n" + //
-				"  order\nby\nuser.name\n ")).isEqualTo("select count(user) from User user\n" + //
-						"  where user.age = 18\n ");
-	}
-
-	@Test // DATAJPA-1061
-	public void appliesSortCorrectlyForFieldAliases() {
-
-		String query = "SELECT  m.price, lower(m.title) AS title, a.name as authorName   FROM Magazine   m INNER JOIN m.author a";
-		Sort sort = Sort.by("authorName");
-
-		String fullQuery = applySorting(query, sort);
-
-		assertThat(fullQuery).endsWith("order by authorName asc");
-	}
-
-	@Test // DATAJPA-1061
-	public void appliesSortCorrectlyForFunctionAliases() {
-
-		String query = "SELECT  m.price, lower(m.title) AS title, a.name as authorName   FROM Magazine   m INNER JOIN m.author a";
-		Sort sort = Sort.by("title");
-
-		String fullQuery = applySorting(query, sort);
-
-		assertThat(fullQuery).endsWith("order by title asc");
-	}
-
-	@Test // DATAJPA-1061
-	public void appliesSortCorrectlyForSimpleField() {
-
-		String query = "SELECT  m.price, lower(m.title) AS title, a.name as authorName   FROM Magazine   m INNER JOIN m.author a";
-		Sort sort = Sort.by("price");
-
-		String fullQuery = applySorting(query, sort);
-
-		assertThat(fullQuery).endsWith("order by m.price asc");
-	}
-
-	@Test
-	public void createCountQuerySupportsLineBreakRightAfterDistinct() {
-
-		assertThat(createCountQueryFor("select\ndistinct\nuser.age,\n" + //
-				"user.name\n" + //
-				"from\nUser\nuser")).isEqualTo(createCountQueryFor("select\ndistinct user.age,\n" + //
-						"user.name\n" + //
-						"from\nUser\nuser"));
-	}
-
-	@Test
-	public void detectsAliasWithGroupAndOrderByWithLineBreaks() {
-
-		assertThat(detectAlias("select * from User group\nby name")).isNull();
-		assertThat(detectAlias("select * from User order\nby name")).isNull();
-		assertThat(detectAlias("select * from User u group\nby name")).isEqualTo("u");
-		assertThat(detectAlias("select * from User u order\nby name")).isEqualTo("u");
-		assertThat(detectAlias("select * from User\nu\norder \n by name")).isEqualTo("u");
-	}
-
-	private static void assertCountQuery(String originalQuery, String countQuery) {
-		assertThat(createCountQueryFor(originalQuery)).isEqualTo(countQuery);
-	}
-}+/*
+ * Copyright 2008-2019 the original author or authors.
+ *
+ * Licensed under the Apache License, Version 2.0 (the "License");
+ * you may not use this file except in compliance with the License.
+ * You may obtain a copy of the License at
+ *
+ *      https://www.apache.org/licenses/LICENSE-2.0
+ *
+ * Unless required by applicable law or agreed to in writing, software
+ * distributed under the License is distributed on an "AS IS" BASIS,
+ * WITHOUT WARRANTIES OR CONDITIONS OF ANY KIND, either express or implied.
+ * See the License for the specific language governing permissions and
+ * limitations under the License.
+ */
+package org.springframework.data.jpa.repository.query;
+
+import static org.assertj.core.api.Assertions.*;
+import static org.springframework.data.jpa.repository.query.QueryUtils.*;
+
+import java.util.Collections;
+import java.util.Set;
+
+import org.junit.Test;
+import org.springframework.dao.InvalidDataAccessApiUsageException;
+import org.springframework.data.domain.Sort;
+import org.springframework.data.domain.Sort.Order;
+import org.springframework.data.jpa.domain.JpaSort;
+
+/**
+ * Unit test for {@link QueryUtils}.
+ *
+ * @author Oliver Gierke
+ * @author Thomas Darimont
+ * @author Komi Innocent
+ * @author Christoph Strobl
+ * @author Jens Schauder
+ * @author Florian Lüdiger
+ * @author Grégoire Druant
+ * @author Mohammad Hewedy
+ * @author Chao Jiang
+ */
+public class QueryUtilsUnitTests {
+
+	static final String QUERY = "select u from User u";
+	static final String FQ_QUERY = "select u from org.acme.domain.User$Foo_Bar u";
+	static final String SIMPLE_QUERY = "from User u";
+	static final String COUNT_QUERY = "select count(u) from User u";
+
+	static final String QUERY_WITH_AS = "select u from User as u where u.username = ?";
+
+	@Test
+	public void createsCountQueryCorrectly() throws Exception {
+		assertCountQuery(QUERY, COUNT_QUERY);
+	}
+
+	@Test
+	public void createsCountQueriesCorrectlyForCapitalLetterJPQL() {
+
+		assertCountQuery("FROM User u WHERE u.foo.bar = ?", "select count(u) FROM User u WHERE u.foo.bar = ?");
+
+		assertCountQuery("SELECT u FROM User u where u.foo.bar = ?", "select count(u) FROM User u where u.foo.bar = ?");
+	}
+
+	@Test
+	public void createsCountQueryForDistinctQueries() throws Exception {
+
+		assertCountQuery("select distinct u from User u where u.foo = ?",
+				"select count(distinct u) from User u where u.foo = ?");
+	}
+
+	@Test
+	public void createsCountQueryForConstructorQueries() throws Exception {
+
+		assertCountQuery("select distinct new User(u.name) from User u where u.foo = ?",
+				"select count(distinct u) from User u where u.foo = ?");
+	}
+
+	@Test
+	public void createsCountQueryForJoins() throws Exception {
+
+		assertCountQuery("select distinct  new User(u.name) from User u left outer join u.roles r WHERE r = ?",
+				"select count(distinct u) from User u left outer join u.roles r WHERE r = ?");
+	}
+
+	@Test
+	public void createsCountQueryForQueriesWithSubSelects() throws Exception {
+
+		assertCountQuery("select u from User u left outer join u.roles r where r in (select r from Role)",
+				"select count(u) from User u left outer join u.roles r where r in (select r from Role)");
+	}
+
+	@Test
+	public void createsCountQueryForAliasesCorrectly() throws Exception {
+
+		assertCountQuery("select u from User as u", "select count(u) from User as u");
+	}
+
+	@Test
+	public void allowsShortJpaSyntax() throws Exception {
+
+		assertCountQuery(SIMPLE_QUERY, COUNT_QUERY);
+	}
+
+	@Test
+	public void detectsAliasCorrectly() throws Exception {
+
+		assertThat(detectAlias(QUERY)).isEqualTo("u");
+		assertThat(detectAlias(SIMPLE_QUERY)).isEqualTo("u");
+		assertThat(detectAlias(COUNT_QUERY)).isEqualTo("u");
+		assertThat(detectAlias(QUERY_WITH_AS)).isEqualTo("u");
+		assertThat(detectAlias("SELECT FROM USER U")).isEqualTo("U");
+		assertThat(detectAlias("select u from  User u")).isEqualTo("u");
+		assertThat(detectAlias("select u from  com.acme.User u")).isEqualTo("u");
+		assertThat(detectAlias("select u from T05User u")).isEqualTo("u");
+	}
+
+	@Test
+	public void allowsFullyQualifiedEntityNamesInQuery() {
+
+		assertThat(detectAlias(FQ_QUERY)).isEqualTo("u");
+		assertCountQuery(FQ_QUERY, "select count(u) from org.acme.domain.User$Foo_Bar u");
+	}
+
+	@Test // DATAJPA-252
+	public void detectsJoinAliasesCorrectly() {
+
+		Set<String> aliases = getOuterJoinAliases("select p from Person p left outer join x.foo b2_$ar where …");
+		assertThat(aliases).hasSize(1);
+		assertThat(aliases).contains("b2_$ar");
+
+		aliases = getOuterJoinAliases("select p from Person p left join x.foo b2_$ar where …");
+		assertThat(aliases).hasSize(1);
+		assertThat(aliases).contains("b2_$ar");
+
+		aliases = getOuterJoinAliases(
+				"select p from Person p left outer join x.foo as b2_$ar, left join x.bar as foo where …");
+		assertThat(aliases).hasSize(2);
+		assertThat(aliases).contains("b2_$ar", "foo");
+
+		aliases = getOuterJoinAliases(
+				"select p from Person p left join x.foo as b2_$ar, left outer join x.bar foo where …");
+		assertThat(aliases).hasSize(2);
+		assertThat(aliases).contains("b2_$ar", "foo");
+	}
+
+	@Test // DATAJPA-252
+	public void doesNotPrefixOrderReferenceIfOuterJoinAliasDetected() {
+
+		String query = "select p from Person p left join p.address address";
+		assertThat(applySorting(query, Sort.by("address.city"))).endsWith("order by address.city asc");
+		assertThat(applySorting(query, Sort.by("address.city", "lastname"), "p"))
+				.endsWith("order by address.city asc, p.lastname asc");
+	}
+
+	@Test // DATAJPA-252
+	public void extendsExistingOrderByClausesCorrectly() {
+
+		String query = "select p from Person p order by p.lastname asc";
+		assertThat(applySorting(query, Sort.by("firstname"), "p")).endsWith("order by p.lastname asc, p.firstname asc");
+	}
+
+	@Test // DATAJPA-296
+	public void appliesIgnoreCaseOrderingCorrectly() {
+
+		Sort sort = Sort.by(Order.by("firstname").ignoreCase());
+
+		String query = "select p from Person p";
+		assertThat(applySorting(query, sort, "p")).endsWith("order by lower(p.firstname) asc");
+	}
+
+	@Test // DATAJPA-296
+	public void appendsIgnoreCaseOrderingCorrectly() {
+
+		Sort sort = Sort.by(Order.by("firstname").ignoreCase());
+
+		String query = "select p from Person p order by p.lastname asc";
+		assertThat(applySorting(query, sort, "p")).endsWith("order by p.lastname asc, lower(p.firstname) asc");
+	}
+
+	@Test // DATAJPA-342
+	public void usesReturnedVariableInCOuntProjectionIfSet() {
+
+		assertCountQuery("select distinct m.genre from Media m where m.user = ?1 order by m.genre asc",
+				"select count(distinct m.genre) from Media m where m.user = ?1");
+	}
+
+	@Test // DATAJPA-343
+	public void projectsCOuntQueriesForQueriesWithSubselects() {
+
+		assertCountQuery("select o from Foo o where cb.id in (select b from Bar b)",
+				"select count(o) from Foo o where cb.id in (select b from Bar b)");
+	}
+
+	@Test(expected = InvalidDataAccessApiUsageException.class) // DATAJPA-148
+	public void doesNotPrefixSortsIfFunction() {
+
+		Sort sort = Sort.by("sum(foo)");
+		assertThat(applySorting("select p from Person p", sort, "p")).endsWith("order by sum(foo) asc");
+	}
+
+	@Test // DATAJPA-377
+	public void removesOrderByInGeneratedCountQueryFromOriginalQueryIfPresent() {
+
+		assertCountQuery("select distinct m.genre from Media m where m.user = ?1 OrDer  By   m.genre ASC",
+				"select count(distinct m.genre) from Media m where m.user = ?1");
+	}
+
+	@Test // DATAJPA-375
+	public void findsExistingOrderByIndependentOfCase() {
+
+		Sort sort = Sort.by("lastname");
+		String query = applySorting("select p from Person p ORDER BY p.firstname", sort, "p");
+		assertThat(query).endsWith("ORDER BY p.firstname, p.lastname asc");
+	}
+
+	@Test // DATAJPA-409
+	public void createsCountQueryForNestedReferenceCorrectly() {
+		assertCountQuery("select a.b from A a", "select count(a.b) from A a");
+	}
+
+	@Test // DATAJPA-420
+	public void createsCountQueryForScalarSelects() {
+		assertCountQuery("select p.lastname,p.firstname from Person p", "select count(p) from Person p");
+	}
+
+	@Test // DATAJPA-456
+	public void createCountQueryFromTheGivenCountProjection() {
+		assertThat(createCountQueryFor("select p.lastname,p.firstname from Person p", "p.lastname"))
+				.isEqualTo("select count(p.lastname) from Person p");
+	}
+
+	@Test // DATAJPA-1435
+	public void countUsesAliasForJpql() {
+
+		String jpqlQuery = "select p.lastname,p.firstname from Person p";
+		boolean isJpqlQuery = false;
+
+		//parse jpql, get correct query(use count(entity name) in select clause)
+		assertThat(createCountQueryFor(jpqlQuery, null, isJpqlQuery)).isEqualTo("select count(p) from Person p");
+
+	}
+
+	@Test // DATAJPA-1435
+	public void countUsesSubqueryForNativeQuery() {
+
+		String jpqlQuery = "select p.lastname,p.firstname from Person p";
+		boolean isNativeQuery = true;
+
+		//parse jpql as native sql, subquery not work
+		assertThat(createCountQueryFor(jpqlQuery, null, isNativeQuery)).isEqualTo("select count(1) from (select p.lastname,p.firstname from Person p) as total");
+	}
+
+	@Test // DATAJPA-1435
+	public void countUsesAliasForJpqlWithOrderBy() {
+
+		String jpqlQuery = "select p.lastname,p.firstname from Person p order by p.name";
+		boolean isJpqlQuery = false;
+
+		//parse jpql, get correct query(use count(entity name) in select clause)
+		assertThat(createCountQueryFor(jpqlQuery, null, isJpqlQuery)).isEqualTo("select count(p) from Person p");
+
+	}
+
+	@Test // DATAJPA-1435
+	public void countUsesSubqueryForNativeQueryWithOrderBy() {
+
+		String jpqlQuery = "select p.lastname,p.firstname from Person p Order by p.name";
+		boolean isNativeQuery = true;
+
+		//parse jpql as native sql, subquery not work
+		assertThat(createCountQueryFor(jpqlQuery, null, isNativeQuery)).isEqualTo("select count(1) from (select p.lastname,p.firstname from Person p) as total");
+	}
+
+	@Test // DATAJPA-726
+	public void detectsAliassesInPlainJoins() {
+
+		String query = "select p from Customer c join c.productOrder p where p.delayed = true";
+		Sort sort = Sort.by("p.lineItems");
+
+		assertThat(applySorting(query, sort, "c")).endsWith("order by p.lineItems asc");
+	}
+
+	@Test // DATAJPA-736
+	public void supportsNonAsciiCharactersInEntityNames() {
+		assertThat(createCountQueryFor("select u from Usèr u")).isEqualTo("select count(u) from Usèr u");
+	}
+
+	@Test // DATAJPA-798
+	public void detectsAliasInQueryContainingLineBreaks() {
+		assertThat(detectAlias("select \n u \n from \n User \nu")).isEqualTo("u");
+	}
+
+	@Test // DATAJPA-815
+	public void doesPrefixPropertyWith() {
+
+		String query = "from Cat c join Dog d";
+		Sort sort = Sort.by("dPropertyStartingWithJoinAlias");
+
+		assertThat(applySorting(query, sort, "c")).endsWith("order by c.dPropertyStartingWithJoinAlias asc");
+	}
+
+	@Test // DATAJPA-938
+	public void detectsConstructorExpressionInDistinctQuery() {
+		assertThat(hasConstructorExpression("select distinct new Foo() from Bar b")).isTrue();
+	}
+
+	@Test // DATAJPA-938
+	public void detectsComplexConstructorExpression() {
+
+		assertThat(hasConstructorExpression("select new foo.bar.Foo(ip.id, ip.name, sum(lp.amount)) " //
+				+ "from Bar lp join lp.investmentProduct ip " //
+				+ "where (lp.toDate is null and lp.fromDate <= :now and lp.fromDate is not null) and lp.accountId = :accountId " //
+				+ "group by ip.id, ip.name, lp.accountId " //
+				+ "order by ip.name ASC")).isTrue();
+	}
+
+	@Test // DATAJPA-938
+	public void detectsConstructorExpressionWithLineBreaks() {
+		assertThat(hasConstructorExpression("select new foo.bar.FooBar(\na.id) from DtoA a ")).isTrue();
+	}
+
+	@Test // DATAJPA-960
+	public void doesNotQualifySortIfNoAliasDetected() {
+		assertThat(applySorting("from mytable where ?1 is null", Sort.by("firstname"))).endsWith("order by firstname asc");
+	}
+
+	@Test(expected = InvalidDataAccessApiUsageException.class) // DATAJPA-965, DATAJPA-970
+	public void doesNotAllowWhitespaceInSort() {
+
+		Sort sort = Sort.by("case when foo then bar");
+		applySorting("select p from Person p", sort, "p");
+	}
+
+	@Test // DATAJPA-965, DATAJPA-970
+	public void doesNotPrefixUnsageJpaSortFunctionCalls() {
+
+		JpaSort sort = JpaSort.unsafe("sum(foo)");
+		assertThat(applySorting("select p from Person p", sort, "p")).endsWith("order by sum(foo) asc");
+	}
+
+	@Test // DATAJPA-965, DATAJPA-970
+	public void doesNotPrefixMultipleAliasedFunctionCalls() {
+
+		String query = "SELECT AVG(m.price) AS avgPrice, SUM(m.stocks) AS sumStocks FROM Magazine m";
+		Sort sort = Sort.by("avgPrice", "sumStocks");
+
+		assertThat(applySorting(query, sort, "m")).endsWith("order by avgPrice asc, sumStocks asc");
+	}
+
+	@Test // DATAJPA-965, DATAJPA-970
+	public void doesNotPrefixSingleAliasedFunctionCalls() {
+
+		String query = "SELECT AVG(m.price) AS avgPrice FROM Magazine m";
+		Sort sort = Sort.by("avgPrice");
+
+		assertThat(applySorting(query, sort, "m")).endsWith("order by avgPrice asc");
+	}
+
+	@Test // DATAJPA-965, DATAJPA-970
+	public void prefixesSingleNonAliasedFunctionCallRelatedSortProperty() {
+
+		String query = "SELECT AVG(m.price) AS avgPrice FROM Magazine m";
+		Sort sort = Sort.by("someOtherProperty");
+
+		assertThat(applySorting(query, sort, "m")).endsWith("order by m.someOtherProperty asc");
+	}
+
+	@Test // DATAJPA-965, DATAJPA-970
+	public void prefixesNonAliasedFunctionCallRelatedSortPropertyWhenSelectClauseContainesAliasedFunctionForDifferentProperty() {
+
+		String query = "SELECT m.name, AVG(m.price) AS avgPrice FROM Magazine m";
+		Sort sort = Sort.by("name", "avgPrice");
+
+		assertThat(applySorting(query, sort, "m")).endsWith("order by m.name asc, avgPrice asc");
+	}
+
+	@Test // DATAJPA-965, DATAJPA-970
+	public void doesNotPrefixAliasedFunctionCallNameWithMultipleNumericParameters() {
+
+		String query = "SELECT SUBSTRING(m.name, 2, 5) AS trimmedName FROM Magazine m";
+		Sort sort = Sort.by("trimmedName");
+
+		assertThat(applySorting(query, sort, "m")).endsWith("order by trimmedName asc");
+	}
+
+	@Test // DATAJPA-965, DATAJPA-970
+	public void doesNotPrefixAliasedFunctionCallNameWithMultipleStringParameters() {
+
+		String query = "SELECT CONCAT(m.name, 'foo') AS extendedName FROM Magazine m";
+		Sort sort = Sort.by("extendedName");
+
+		assertThat(applySorting(query, sort, "m")).endsWith("order by extendedName asc");
+	}
+
+	@Test // DATAJPA-965, DATAJPA-970
+	public void doesNotPrefixAliasedFunctionCallNameWithUnderscores() {
+
+		String query = "SELECT AVG(m.price) AS avg_price FROM Magazine m";
+		Sort sort = Sort.by("avg_price");
+
+		assertThat(applySorting(query, sort, "m")).endsWith("order by avg_price asc");
+	}
+
+	@Test // DATAJPA-965, DATAJPA-970
+	public void doesNotPrefixAliasedFunctionCallNameWithDots() {
+
+		String query = "SELECT AVG(m.price) AS m.avg FROM Magazine m";
+		Sort sort = Sort.by("m.avg");
+
+		assertThat(applySorting(query, sort, "m")).endsWith("order by m.avg asc");
+	}
+
+	@Test // DATAJPA-965, DATAJPA-970
+	public void doesNotPrefixAliasedFunctionCallNameWhenQueryStringContainsMultipleWhiteSpaces() {
+
+		String query = "SELECT  AVG(  m.price  )   AS   avgPrice   FROM Magazine   m";
+		Sort sort = Sort.by("avgPrice");
+
+		assertThat(applySorting(query, sort, "m")).endsWith("order by avgPrice asc");
+	}
+
+	@Test // DATAJPA-1000
+	public void discoversCorrectAliasForJoinFetch() {
+
+		Set<String> aliases = QueryUtils
+				.getOuterJoinAliases("SELECT DISTINCT user FROM User user LEFT JOIN FETCH user.authorities AS authority");
+
+		assertThat(aliases).containsExactly("authority");
+	}
+
+	@Test // DATAJPA-1171
+	public void doesNotContainStaticClauseInExistsQuery() {
+
+		assertThat(QueryUtils.getExistsQueryString("entity", "x", Collections.singleton("id"))) //
+				.endsWith("WHERE x.id = :id");
+	}
+
+	@Test // DATAJPA-1363
+	public void discoversAliasWithComplexFunction() {
+
+		assertThat(
+				QueryUtils.getFunctionAliases("select new MyDto(sum(case when myEntity.prop3=0 then 1 else 0 end) as myAlias")) //
+						.contains("myAlias");
+	}
+
+	@Test // DATAJPA-1506
+	public void detectsAliasWithGroupAndOrderBy() {
+
+		assertThat(detectAlias("select * from User group by name")).isNull();
+		assertThat(detectAlias("select * from User order by name")).isNull();
+		assertThat(detectAlias("select * from User u group by name")).isEqualTo("u");
+		assertThat(detectAlias("select * from User u order by name")).isEqualTo("u");
+	}
+
+	@Test // DATAJPA-1500
+	public void createCountQuerySupportsWhitespaceCharacters() {
+
+		assertThat(createCountQueryFor("select * from User user\n" + //
+				"  where user.age = 18\n" + //
+				"  order by user.name\n ")).isEqualTo("select count(user) from User user\n" + //
+						"  where user.age = 18\n ");
+	}
+
+	@Test
+	public void createCountQuerySupportsLineBreaksInSelectClause() {
+
+		assertThat(createCountQueryFor("select user.age,\n" + //
+				"  user.name\n" + //
+				"  from User user\n" + //
+				"  where user.age = 18\n" + //
+				"  order\nby\nuser.name\n ")).isEqualTo("select count(user) from User user\n" + //
+						"  where user.age = 18\n ");
+	}
+
+	@Test // DATAJPA-1061
+	public void appliesSortCorrectlyForFieldAliases() {
+
+		String query = "SELECT  m.price, lower(m.title) AS title, a.name as authorName   FROM Magazine   m INNER JOIN m.author a";
+		Sort sort = Sort.by("authorName");
+
+		String fullQuery = applySorting(query, sort);
+
+		assertThat(fullQuery).endsWith("order by authorName asc");
+	}
+
+	@Test // DATAJPA-1061
+	public void appliesSortCorrectlyForFunctionAliases() {
+
+		String query = "SELECT  m.price, lower(m.title) AS title, a.name as authorName   FROM Magazine   m INNER JOIN m.author a";
+		Sort sort = Sort.by("title");
+
+		String fullQuery = applySorting(query, sort);
+
+		assertThat(fullQuery).endsWith("order by title asc");
+	}
+
+	@Test // DATAJPA-1061
+	public void appliesSortCorrectlyForSimpleField() {
+
+		String query = "SELECT  m.price, lower(m.title) AS title, a.name as authorName   FROM Magazine   m INNER JOIN m.author a";
+		Sort sort = Sort.by("price");
+
+		String fullQuery = applySorting(query, sort);
+
+		assertThat(fullQuery).endsWith("order by m.price asc");
+	}
+
+	@Test
+	public void createCountQuerySupportsLineBreakRightAfterDistinct() {
+
+		assertThat(createCountQueryFor("select\ndistinct\nuser.age,\n" + //
+				"user.name\n" + //
+				"from\nUser\nuser")).isEqualTo(createCountQueryFor("select\ndistinct user.age,\n" + //
+						"user.name\n" + //
+						"from\nUser\nuser"));
+	}
+
+	@Test
+	public void detectsAliasWithGroupAndOrderByWithLineBreaks() {
+
+		assertThat(detectAlias("select * from User group\nby name")).isNull();
+		assertThat(detectAlias("select * from User order\nby name")).isNull();
+		assertThat(detectAlias("select * from User u group\nby name")).isEqualTo("u");
+		assertThat(detectAlias("select * from User u order\nby name")).isEqualTo("u");
+		assertThat(detectAlias("select * from User\nu\norder \n by name")).isEqualTo("u");
+	}
+
+	private static void assertCountQuery(String originalQuery, String countQuery) {
+		assertThat(createCountQueryFor(originalQuery)).isEqualTo(countQuery);
+	}
+}