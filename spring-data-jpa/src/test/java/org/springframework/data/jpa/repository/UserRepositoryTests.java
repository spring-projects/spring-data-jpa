--- conflicted
+++ resolved
@@ -2974,7 +2974,6 @@
 		assertThat(result).containsOnly(firstUser, secondUser);
 	}
 
-<<<<<<< HEAD
 	@Test
 	void nativeQueryWithSpELStatementTest() {
 
@@ -2992,7 +2991,8 @@
 		List<User> foundData = repository.nativeQueryWithSpELStatement(exampleUser);
 
 		assertThat(foundData).hasSize(2);
-=======
+	}
+
 	@Test // GH-2593
 	void insertStatementModifyingQueryWorks() {
 		flushTestUsers();
@@ -3038,7 +3038,7 @@
 		assertThat(repository.findById(firstUser.getId())) //
 				.isPresent() //
 				.map(User::getAge).contains(30);
->>>>>>> d71eb192
+
 	}
 
 	private Page<User> executeSpecWithSort(Sort sort) {
