--- conflicted
+++ resolved
@@ -69,11 +69,8 @@
  * @author Greg Turnquist
  * @author Krzysztof Krason
  * @author Erik Pellizzon
-<<<<<<< HEAD
+ * @author Christoph Strobl
  * @author Danny van den Elshout
-=======
- * @author Christoph Strobl
->>>>>>> 57d83cbd
  */
 @ExtendWith(MockitoExtension.class)
 @MockitoSettings(strictness = Strictness.LENIENT)
